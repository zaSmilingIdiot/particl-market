version: '3'

services:
  app1:
    build:
      context: ./
    volumes:
<<<<<<< HEAD
#      - ./data/app1:/app/data
      - ./:/app/
=======
      - .:/app/
      - ./data/app1:/app/data
      - ./data/app1_node_modules:/app/node_modules
>>>>>>> abd520d8
    ports:
      - 3100:3100
    command: bin/entrypoint.sh
    links:
      - particld1
    depends_on:
      - particld1
    environment:
      - NODE_ENV=development
      - APP_PORT=3100
      - RPCUSER=test
      - RPCPASSWORD=test
      - RPCHOSTNAME=particld1
      - MAINNET_PORT=51738
      - TESTNET_PORT=51935

  app2:
    build:
      context: ./
    volumes:
<<<<<<< HEAD
#      - ./data/app2:/app/data
      - ./:/app/
=======
      - .:/app/
      - ./data/app2:/app/data
      - ./data/app2_node_modules:/app/node_modules
>>>>>>> abd520d8
    ports:
      - 3200:3200
    command: bin/entrypoint.sh
    links:
      - particld2
    depends_on:
      - particld2
    environment:
      - NODE_ENV=development
      - APP_PORT=3200
      - RPCUSER=test
      - RPCPASSWORD=test
      - RPCHOSTNAME=particld2
      - MAINNET_PORT=51738
      - TESTNET_PORT=51935

  particld1:
    image: ludx/particl:0.15.1.2
    volumes:
      - ./data/particl1:/root/.particl
    ports:
      - 52738:51738
      - 52935:51935
    environment:
      - CONF_TESTNET=1                 # Use the test chain
      - CONF_RPCUSERNAME=test           # Username for JSON-RPC connections, generated unless set
      - CONF_RPCPASSWORD=test           # Password for JSON-RPC connections, generated unless set
      - CONF_PRINTTOCONSOLE=1           # Send trace/debug info to console instead of debug.log file
#      - CONF_ONLYNET=onion              # Only connect to nodes in network: ipv4, ipv6 or onion
#      - CONF_PROXY=127.0.0.1:9050       # Connect through SOCKS5 proxy
#      - CONF_ONION=127.0.0.1:9050       # Use separate SOCKS5 proxy to reach peers via Tor hidden services (default: -proxy)
      - CONF_SERVER=1                   # Accept command line and JSON-RPC commands
#      - CONF_RPCALLOWIP=*
      - CONF_RPCALLOWIP=0.0.0.0/0       # Allow JSON-RPC connections from specified source. Valid for <ip> are a single IP (e.g. 1.2.3.4), a network/netmask (e.g. 1.2.3.4/255.255.255.0) or a network/CIDR (e.g. 1.2.3.4/24).
#      - CONF_REST=0                    # Accept public REST requests (default: 0)
      - CONF_LISTEN=1                   # Accept connections from outside (default: 1 if no -proxy or -connect)
#      - CONF_LISTENONION=1              # Automatically create Tor hidden service (default: 1)
#      - CONF_TORCONTROL=127.0.0.1:9051  # Tor control port to use if onion listening enabled (default: 127.0.0.1:9051)
#      - CONF_TORPASSWORD=particltor     # Tor control port password, generated unless set
#      - CONF_DISCOVER=1                # Discover own IP address (default: 1 when listening and no -externalip)
#      - CONF_BIND=127.0.0.1             # Bind to given address and always listen on it. Use [host]:port notation for IPv6
#      - CONF_DEBUG=tor                    # Output debugging information: 0/1, addrman, alert, bench, cmpctblock, coindb, db, http, libevent, lock, mempool, mempoolrej, net, proxy, prune, rand, reindex, rpc, selectcoins, tor, zmq, qt.

  particld2:
    image: ludx/particl:0.15.1.2
    volumes:
      - ./data/particl2:/root/.particl
    ports:
      - 53738:51738
      - 53935:51935
    environment:
      - CONF_TESTNET=1                 # Use the test chain
      - CONF_RPCUSERNAME=test           # Username for JSON-RPC connections, generated unless set
      - CONF_RPCPASSWORD=test           # Password for JSON-RPC connections, generated unless set
      - CONF_PRINTTOCONSOLE=1           # Send trace/debug info to console instead of debug.log file
      - CONF_SERVER=1                   # Accept command line and JSON-RPC commands
      - CONF_RPCALLOWIP=0.0.0.0/0       # Allow JSON-RPC connections from specified source. Valid for <ip> are a single IP (e.g. 1.2.3.4), a network/netmask (e.g. 1.2.3.4/255.255.255.0) or a network/CIDR (e.g. 1.2.3.4/24).
      - CONF_LISTEN=1                   # Accept connections from outside (default: 1 if no -proxy or -connect)<|MERGE_RESOLUTION|>--- conflicted
+++ resolved
@@ -5,14 +5,9 @@
     build:
       context: ./
     volumes:
-<<<<<<< HEAD
-#      - ./data/app1:/app/data
-      - ./:/app/
-=======
       - .:/app/
       - ./data/app1:/app/data
       - ./data/app1_node_modules:/app/node_modules
->>>>>>> abd520d8
     ports:
       - 3100:3100
     command: bin/entrypoint.sh
@@ -33,14 +28,9 @@
     build:
       context: ./
     volumes:
-<<<<<<< HEAD
-#      - ./data/app2:/app/data
-      - ./:/app/
-=======
       - .:/app/
       - ./data/app2:/app/data
       - ./data/app2_node_modules:/app/node_modules
->>>>>>> abd520d8
     ports:
       - 3200:3200
     command: bin/entrypoint.sh
