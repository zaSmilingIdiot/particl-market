// Copyright (c) 2017-2019, The Particl Market developers
// Distributed under the GPL software license, see the accompanying
// file COPYING or https://github.com/particl/particl-market/blob/develop/LICENSE

/**
 * core.Environment
 * ------------------------------------
 *
 * Helps us to simplify 'process.env'.
 */
import * as packageInfo from '../../../package.json';

export enum EnvironmentType {
    ALL = 'ALL',
    PRODUCTION = 'PRODUCTION',
    TEST = 'TEST',
    BLACKBOX = 'BLACKBOX',
    ALPHA = 'ALPHA',
    DEVELOPMENT = 'DEVELOPMENT',
    DEFAULT = DEVELOPMENT
}

export class Environment {

    public static getNodeEnv(): string {
        return process.env.NODE_ENV || EnvironmentType.DEFAULT.toString();
    }

    public static isTest(): boolean {
        const nodeEnv = this.getNodeEnv();
        if ( nodeEnv ) {
            return nodeEnv.toUpperCase() === EnvironmentType.TEST.toString();
        }
        return false;
    }

    public static isBlackBoxTest(): boolean {
        const nodeEnv = this.getNodeEnv();
        if ( nodeEnv ) {
            return nodeEnv.toUpperCase() === EnvironmentType.BLACKBOX.toString();
        }
        return false;
    }

    public static isDevelopment(): boolean {
        const nodeEnv = this.getNodeEnv();
        if ( nodeEnv ) {
            return nodeEnv.toUpperCase() === EnvironmentType.DEVELOPMENT.toString();
        }
        return false;
    }

    public static isProduction(): boolean {
        const nodeEnv = this.getNodeEnv();
        if ( nodeEnv ) {
            return nodeEnv.toUpperCase() === EnvironmentType.PRODUCTION.toString();
        }
        return false;
    }

    public static isAlpha(): boolean {
        const nodeEnv = this.getNodeEnv();
        if ( nodeEnv ) {
            return nodeEnv.toUpperCase() === EnvironmentType.ALPHA.toString();
        }
        return false;
    }

<<<<<<< HEAD
    public static getPkg(): any {
        return packageInfo;
=======
    public static isTestnet(): boolean {
        return !this.isProduction();
    }

    public static isRegtest(): boolean {
        return this.isTruthy(process.env.REGTEST);
>>>>>>> 96e419ec
    }

    public static isTruthy(bool: string): boolean {
        try {
            return bool.toLowerCase() === 'true';
        } catch (e) {
            return false;
        }
    }

}<|MERGE_RESOLUTION|>--- conflicted
+++ resolved
@@ -66,19 +66,20 @@
         return false;
     }
 
-<<<<<<< HEAD
     public static getPkg(): any {
         return packageInfo;
-=======
+    }
+
+/*
+    TODO: are these needed?
     public static isTestnet(): boolean {
         return !this.isProduction();
     }
 
     public static isRegtest(): boolean {
         return this.isTruthy(process.env.REGTEST);
->>>>>>> 96e419ec
     }
-
+*/
     public static isTruthy(bool: string): boolean {
         try {
             return bool.toLowerCase() === 'true';
