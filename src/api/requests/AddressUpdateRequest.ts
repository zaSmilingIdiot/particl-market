--- conflicted
+++ resolved
@@ -18,8 +18,4 @@
 
     @IsNotEmpty()
     public profileId: string;
-<<<<<<< HEAD
-
-=======
->>>>>>> 44741442
 }