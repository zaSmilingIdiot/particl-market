--- conflicted
+++ resolved
@@ -55,7 +55,6 @@
 
     public async get(params: ListingItemAddMessageCreateParams): Promise<ListingItemAddMessage> {
 
-<<<<<<< HEAD
         if (!params.listingItem) {
             throw new MissingParamException('listingItem');
         }
@@ -63,16 +62,6 @@
         const payment = await this.getMessagePayment(params.listingItem.PaymentInformation, params.cryptoAddress);
         const messaging = await this.getMessageMessaging(params.listingItem.MessagingInformation);
         const objects = await this.getMessageObjects(params.listingItem.ListingItemObjects);
-=======
-        const information = await this.getMessageItemInfo(params.listingItem.ItemInformation);
-        // this.log.debug('get(), information: ', JSON.stringify(information, null, 2));
-        const payment = await this.getMessagePayment(params.listingItem.PaymentInformation, params.cryptoAddress);
-        // this.log.debug('get(), payment: ', JSON.stringify(payment, null, 2));
-        const messaging = await this.getMessageMessaging(params.listingItem.MessagingInformation);
-        // this.log.debug('get(), messaging: ', JSON.stringify(messaging, null, 2));
-        const objects = await this.getMessageObjects(params.listingItem.ListingItemObjects);
-        // this.log.debug('get(), objects: ', JSON.stringify(objects, null, 2));
->>>>>>> cadc03da
 
         const item = {
             information,
