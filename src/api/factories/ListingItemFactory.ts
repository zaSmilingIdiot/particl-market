import { inject, named } from 'inversify';
import { Logger as LoggerType } from '../../core/Logger';
import { Types, Core, Targets } from '../../constants';
import { ListingItemCreateRequest } from '../requests/ListingItemCreateRequest';
import { ListingItemMessage } from '../messages/ListingItemMessage';
import { ItemCategoryFactory } from './ItemCategoryFactory';
import * as resources from 'resources';
import { ObjectHash } from '../../core/helpers/ObjectHash';
import { ShippingAvailability } from '../enums/ShippingAvailability';
<<<<<<< HEAD
=======
import { ListingItemMessageInterface } from '../messages/ListingItemMessageInterface';
import { ItemInformationCreateRequest } from '../requests/ItemInformationCreateRequest';
import { LocationMarkerCreateRequest } from '../requests/LocationMarkerCreateRequest';
import { ItemImageCreateRequest } from '../requests/ItemImageCreateRequest';
import { ItemImageDataCreateRequest } from '../requests/ItemImageDataCreateRequest';
import { ImageVersions } from '../../core/helpers/ImageVersionEnumType';
import { PaymentInformationCreateRequest } from '../requests/PaymentInformationCreateRequest';
import { EscrowCreateRequest } from '../requests/EscrowCreateRequest';
import { EscrowRatioCreateRequest } from '../requests/EscrowRatioCreateRequest';
import { ItemPriceCreateRequest } from '../requests/ItemPriceCreateRequest';
import { ShippingPriceCreateRequest } from '../requests/ShippingPriceCreateRequest';
import { CryptocurrencyAddressCreateRequest } from '../requests/CryptocurrencyAddressCreateRequest';
import { MessagingInformationCreateRequest } from '../requests/MessagingInformationCreateRequest';
import { ListingItemObjectCreateRequest } from '../requests/ListingItemObjectCreateRequest';
import { MessagingProtocolType } from '../enums/MessagingProtocolType';
import { ImageDataProtocolType } from '../enums/ImageDataProtocolType';
>>>>>>> 784e2ea8

export class ListingItemFactory {

    public log: LoggerType;

    constructor(
        @inject(Types.Core) @named(Core.Logger) public Logger: typeof LoggerType,
        @inject(Types.Factory) @named(Targets.Factory.ItemCategoryFactory) private itemCategoryFactory: ItemCategoryFactory
    ) {
        this.log = new Logger(__filename);
    }

    /**
     * Creates a ListingItemMessage from given data
     *
     * @param {'resources'.ListingItemTemplate} listingItemTemplate
     * @param {'resources'.ItemCategory} listingItemCategory
     * @returns {Promise<ListingItemMessage>}
     */
    public async getMessage(listingItemTemplate: resources.ListingItemTemplate, listingItemCategory: resources.ItemCategory): Promise<ListingItemMessage> {

        const information = await this.getMessageInformation(listingItemTemplate.ItemInformation, listingItemCategory);
        const payment = await this.getMessagePayment(listingItemTemplate.PaymentInformation);
        const messaging = await this.getMessageMessaging(listingItemTemplate.MessagingInformation);
        const objects = await this.getMessageObjects(listingItemTemplate.ListingItemObjects);

        const message = {
            hash: listingItemTemplate.hash,
            information,
            payment,
            messaging,
            objects
        } as ListingItemMessage;

        return message;
    }

    /**
     * Creates a ListingItemCreateRequest from given data
     *
     * @param data
     * @returns {ListingItemCreateRequest}
     */
    public async getModel(listingItemMessage: ListingItemMessageInterface, marketId: number,
                          rootCategory: resources.ItemCategory): Promise<ListingItemCreateRequest> {

        const itemInformation = await this.getModelItemInformation(listingItemMessage.information, rootCategory);
        const paymentInformation = await this.getModelPaymentInformation(listingItemMessage.payment);
        const messagingInformation = await this.getModelMessagingInformation(listingItemMessage.messaging);
        const listingItemObjects = await this.getModelListingItemObjects(listingItemMessage.objects);

        return {
            hash: listingItemMessage.hash,
            market_id: marketId,
            itemInformation,
            paymentInformation,
            messagingInformation,
            listingItemObjects
        } as ListingItemCreateRequest;
    }

    // ---------------
    // MODEL
    // ---------------
    private async getModelListingItemObjects(objects: any): Promise<ListingItemObjectCreateRequest[]> {
        // TODO: impl
        return [];
    }

    private async getModelMessagingInformation(messaging: any): Promise<MessagingInformationCreateRequest[]> {
        const messagingArray: MessagingInformationCreateRequest[] = [];
        for (const messagingData of messaging) {
            messagingArray.push({
                protocol: MessagingProtocolType[messagingData.protocol],
                publicKey: messagingData.public_key
            } as MessagingInformationCreateRequest);
        }
        return messagingArray;
    }

    private async getModelPaymentInformation(payment: any): Promise<PaymentInformationCreateRequest> {
        const escrow = await this.getModelEscrow(payment.escrow);
        const itemPrice = await this.getModelItemPrice(payment.cryptocurrency);

        return {
            type: payment.type,
            escrow,
            itemPrice
        } as PaymentInformationCreateRequest;
    }

    private async getModelItemPrice(cryptocurrency: any): Promise<ItemPriceCreateRequest> {
        const shippingPrice = await this.getModelShippingPrice(cryptocurrency[0].shipping_price);
        const cryptocurrencyAddress = await this.getModelCryptocurrencyAddress(cryptocurrency[0].address);
        return {
            currency: cryptocurrency[0].currency,
            basePrice: cryptocurrency[0].base_price,
            shippingPrice,
            cryptocurrencyAddress
        } as ItemPriceCreateRequest;
    }

    private async getModelShippingPrice(shippingPrice: any): Promise<ShippingPriceCreateRequest> {
        return {
            domestic: shippingPrice.domestic,
            international: shippingPrice.international
        } as ShippingPriceCreateRequest;
    }

    private async getModelCryptocurrencyAddress(cryptocurrencyAddress: any): Promise<CryptocurrencyAddressCreateRequest> {
        return {
            type: cryptocurrencyAddress.type,
            address: cryptocurrencyAddress.address
        } as CryptocurrencyAddressCreateRequest;
    }

    private async getModelEscrow(escrow: any): Promise<EscrowCreateRequest> {
        const ratio = await this.getModelEscrowRatio(escrow.ratio);
        return {
            type: escrow.type,
            ratio
        } as EscrowCreateRequest;
    }

    private async getModelEscrowRatio(ratio: any): Promise<EscrowRatioCreateRequest> {
        return {
            buyer: ratio.buyer,
            seller: ratio.seller
        } as EscrowRatioCreateRequest;
    }

    private async getModelItemInformation(information: any, rootCategory: resources.ItemCategory): Promise<ItemInformationCreateRequest> {
        const itemCategory = await this.itemCategoryFactory.getModel(information.category, rootCategory);
        const itemLocation = await this.getModelLocation(information.location);
        const shippingDestinations = await this.getModelShippingDestinations(information.shipping_destinations);
        const itemImages = await this.getModelImages(information.images);

        return {
            title: information.title,
            shortDescription: information.short_description,
            longDescription: information.long_description,
            itemCategory,
            itemLocation,
            shippingDestinations,
            itemImages
        } as ItemInformationCreateRequest;
    }

    private async getModelLocation(location: any): Promise<any> {

        const region = location.country;
        const address = location.address;
        const locationMarker = await this.getModelLocationMarker(location.gps);

        return {
            region,
            address,
            locationMarker
        };
    }

    private async getModelLocationMarker(gps: any): Promise<LocationMarkerCreateRequest> {

        const markerTitle = gps.marker_title;
        const markerText = gps.marker_text;
        const lat = gps.lat;
        const lng = gps.lng;

        return {
            markerTitle,
            markerText,
            lat,
            lng
        } as LocationMarkerCreateRequest;
    }

    private async getModelShippingDestinations(shippingDestinations: string[]): Promise<resources.ShippingDestination[]> {

        const destinations: resources.ShippingDestination[] = [];
        for (const destination of shippingDestinations) {

            let shippingAvailability = ShippingAvailability.SHIPS;
            let country = destination;

            if (destination.charAt(0) === '-') {
                shippingAvailability = ShippingAvailability.DOES_NOT_SHIP;
                country = destination.substring(1);
            }

            destinations.push({
                country,
                shippingAvailability
            } as resources.ShippingDestination);
        }

        return destinations;
    }

    private async getModelImages(images: any[]): Promise<ItemImageCreateRequest[]> {

        const imageCreateRequests: ItemImageCreateRequest[] = [];
        for (const image of images) {
            const data = await this.getModelImageData(image.data);
            imageCreateRequests.push({
                hash: image.hash,
                data
            } as ItemImageCreateRequest);
        }
        return imageCreateRequests;
    }

    private async getModelImageData(imageDatas: any[]): Promise<ItemImageDataCreateRequest[]> {

        const imageDataCreateRequests: ItemImageDataCreateRequest[] = [];
        for (const imageData of imageDatas) {
            imageDataCreateRequests.push({
                dataId: imageData.id,
                protocol: imageData.protocol,
                imageVersion: ImageVersions.ORIGINAL.propName,
                encoding: imageData.encoding,
                data: imageData.data
            } as ItemImageDataCreateRequest);
        }
        return imageDataCreateRequests;
    }


    // ---------------
    // MESSAGE
    // ---------------
    private async getMessageInformation(itemInformation: resources.ItemInformation, listingItemCategory: resources.ItemCategory): Promise<any> {
        const category = await this.itemCategoryFactory.getArray(listingItemCategory);
        const location = await this.getMessageInformationLocation(itemInformation.ItemLocation);
        const shippingDestinations = await this.getMessageInformationShippingDestinations(itemInformation.ShippingDestinations);
        const images = await this.getMessageInformationImages(itemInformation.ItemImages);

        return {
            title: itemInformation.title,
            short_description: itemInformation.shortDescription,
            long_description: itemInformation.longDescription,
            category,
            location,
            shipping_destinations: shippingDestinations,
            images
        };
    }

    private async getMessageInformationLocation(itemLocation: resources.ItemLocation): Promise<any> {
        const locationMarker: resources.LocationMarker = itemLocation.LocationMarker;
        return {
            country: itemLocation.region,
            address: itemLocation.address,
            gps: {
                marker_title: locationMarker.markerTitle,
                marker_text: locationMarker.markerText,
                lng: locationMarker.lng,
                lat: locationMarker.lat
            }
        };
    }

    private async getMessageInformationShippingDestinations(shippingDestinations: resources.ShippingDestination[]): Promise<string[]> {
        const shippingDesArray: string[] = [];
        shippingDestinations.forEach((value) => {
            switch (value.shippingAvailability) {
                case ShippingAvailability.SHIPS:
                    shippingDesArray.push(value.country);
                    break;
                case ShippingAvailability.DOES_NOT_SHIP:
                    shippingDesArray.push('-' + value.country);
                    break;
            }
        });
        return shippingDesArray;
    }

    private async getMessageInformationImages(images: resources.ItemImage[]): Promise<object[]> {
        const imagesArray: object[] = [];

        for (const image of images) {
            const imageData = await this.getMessageInformationImageData(image.ItemImageDatas);
            imagesArray.push({
                hash: image.hash,
                data: imageData
            });
        }
        return imagesArray;
    }

    private async getMessageInformationImageData(itemImageDatas: resources.ItemImageData[]): Promise<object[]> {
        const imageDataArray: object[] = [];
        for (const imageData of itemImageDatas) {
            // we only want the original
            if (imageData.imageVersion === ImageVersions.ORIGINAL.propName) {
                imageDataArray.push({
                    protocol: imageData.protocol,
                    encoding: imageData.encoding,
                    data: imageData.data,
                    id: imageData.dataId
                });
            }
        }
        return imageDataArray;
    }


    private async getMessagePayment(paymentInformation: resources.PaymentInformation): Promise<object> {
        const escrow = await this.getMessageEscrow(paymentInformation.Escrow);
        const cryptocurrency = await this.getMessageCryptoCurrency(paymentInformation.ItemPrice);
        return {
            type: paymentInformation.type,
            escrow,
            cryptocurrency
        };
    }

    private async getMessageEscrow(escrow: resources.Escrow): Promise<object> {
        return {
            type: escrow.type,
            ratio: {
                buyer: escrow.Ratio.buyer,
                seller: escrow.Ratio.seller
            }
        };
    }

    private async getMessageCryptoCurrency(itemPrice: resources.ItemPrice): Promise<object> {
        return [
            {
                currency: itemPrice.currency,
                base_price: itemPrice.basePrice,
                shipping_price: {
                    domestic: itemPrice.ShippingPrice.domestic,
                    international: itemPrice.ShippingPrice.international
                },
                address: {
                    type: itemPrice.CryptocurrencyAddress.type,
                    address: itemPrice.CryptocurrencyAddress.address
                }
            }
        ];
    }

    private async getMessageMessaging(messagingInformation: resources.MessagingInformation[]): Promise<object[]> {
        const messageArray: object[] = [];
        messagingInformation.forEach((value) => {
            messageArray.push({
                protocol: value.protocol,
                public_key: value.publicKey
            });
        });
        return messageArray;
    }

    // objects fields
    private async getMessageObjects(listingItemObjects: resources.ListingItemObject[]): Promise<any> {
        const objectArray: object[] = [];
        listingItemObjects.forEach(async (value) => {
            const objectValue = await this.getObjectArray(value);
            objectArray.push(objectValue);
        });
        return objectArray;
    }

    private async getObjectArray(value: resources.ListingItemObject): Promise<any> {
        // check Table and Dropdown
        if (value.type === 'TABLE') {
            return {
                type: 'TABLE',
                title: value.description,
                table: await this.getObjectDataTable(value.ListingItemObjectData)
            };
        } else if (value.type === 'DROPDOWN') {
            return {
                type: 'DROPDOWN',
                id: value.objectId,
                title: value.description,
                force_input: value.forceInput,
                options: await this.getObjectDataOptions(value.ListingItemObjectData)
            };
        }
    }

    private async getObjectDataTable(objectDatas: resources.ListingItemObjectData[]): Promise<any> {
        const objectDataArray: object[] = [];
        objectDatas.forEach((objectValue) => {
            objectDataArray.push({
                key: objectValue.key,
                value: objectValue.value
            });
        });
        return objectDataArray;
    }

    private async getObjectDataOptions(objectDatas: resources.ListingItemObjectData[]): Promise<any> {
        const objectDataArray: object[] = [];
        objectDatas.forEach( async (objectValue) => {
            objectDataArray.push({
                name: objectValue.key,
                value: objectValue.value
                // todo
                // add_to_price: [
                //     50000000,
                //     300000000
                // ]
            });
        });
        return objectDataArray;
    }

}<|MERGE_RESOLUTION|>--- conflicted
+++ resolved
@@ -7,8 +7,6 @@
 import * as resources from 'resources';
 import { ObjectHash } from '../../core/helpers/ObjectHash';
 import { ShippingAvailability } from '../enums/ShippingAvailability';
-<<<<<<< HEAD
-=======
 import { ListingItemMessageInterface } from '../messages/ListingItemMessageInterface';
 import { ItemInformationCreateRequest } from '../requests/ItemInformationCreateRequest';
 import { LocationMarkerCreateRequest } from '../requests/LocationMarkerCreateRequest';
@@ -25,7 +23,6 @@
 import { ListingItemObjectCreateRequest } from '../requests/ListingItemObjectCreateRequest';
 import { MessagingProtocolType } from '../enums/MessagingProtocolType';
 import { ImageDataProtocolType } from '../enums/ImageDataProtocolType';
->>>>>>> 784e2ea8
 
 export class ListingItemFactory {
 
@@ -396,7 +393,7 @@
             return {
                 type: 'TABLE',
                 title: value.description,
-                table: await this.getObjectDataTable(value.ListingItemObjectData)
+                table: await this.getObjectDataTable(value.ListingItemObjectDatas)
             };
         } else if (value.type === 'DROPDOWN') {
             return {
@@ -404,7 +401,7 @@
                 id: value.objectId,
                 title: value.description,
                 force_input: value.forceInput,
-                options: await this.getObjectDataOptions(value.ListingItemObjectData)
+                options: await this.getObjectDataOptions(value.ListingItemObjectDatas)
             };
         }
     }
