import * as Bookshelf from 'bookshelf';
import { inject, named, multiInject } from 'inversify';
import { Logger as LoggerType } from '../../core/Logger';
import { Types, Core, Targets } from '../../constants';
import { RpcCommandInterface} from '../commands/RpcCommandInterface';
import { NotFoundException } from '../exceptions/NotFoundException';

import { DataAddCommand } from '../commands/data/DataAddCommand';
import { DataCleanCommand } from '../commands/data/DataCleanCommand';
import { DataGenerateCommand } from '../commands/data/DataGenerateCommand';
import { DataRootCommand } from '../commands/data/DataRootCommand';
import { HelpCommand } from '../commands/HelpCommand';

import { BidSearchCommand } from '../commands/bid/BidSearchCommand';
import { AcceptBidCommand } from '../commands/bid/AcceptBidCommand';
import { CancelBidCommand } from '../commands/bid/CancelBidCommand';
import { RejectBidCommand } from '../commands/bid/RejectBidCommand';
import { SendBidCommand } from '../commands/bid/SendBidCommand';

import { EscrowRootCommand } from '../commands/escrow/EscrowRootCommand';
import { EscrowCreateCommand } from '../commands/escrow/EscrowCreateCommand';
import { EscrowDestroyCommand } from '../commands/escrow/EscrowDestroyCommand';
import { EscrowUpdateCommand } from '../commands/escrow/EscrowUpdateCommand';
import { EscrowLockCommand } from '../commands/escrow/EscrowLockCommand';
import { EscrowRefundCommand } from '../commands/escrow/EscrowRefundCommand';
import { EscrowReleaseCommand } from '../commands/escrow/EscrowReleaseCommand';
import { FavoriteRootCommand } from '../commands/favorite/FavoriteRootCommand';
import { FavoriteListCommand } from '../commands/favorite/FavoriteListCommand';
import { FavoriteAddCommand } from '../commands/favorite/FavoriteAddCommand';
import { FavoriteRemoveCommand } from '../commands/favorite/FavoriteRemoveCommand';
import { ItemCategoryListCommand } from '../commands/itemcategory/ItemCategoryListCommand';
import { ItemCategoryAddCommand } from '../commands/itemcategory/ItemCategoryAddCommand';
import { ItemCategoryFindCommand } from '../commands/itemcategory/ItemCategoryFindCommand';
import { ItemCategoryGetCommand } from '../commands/itemcategory/ItemCategoryGetCommand';
import { ItemCategoryRemoveCommand } from '../commands/itemcategory/ItemCategoryRemoveCommand';
import { ItemCategoryUpdateCommand } from '../commands/itemcategory/ItemCategoryUpdateCommand';
import { ItemCategoryRootCommand } from '../commands/itemcategory/ItemCategoryRootCommand';

import { ItemImageAddCommand } from '../commands/itemimage/ItemImageAddCommand';
import { ItemImageGetsCommand } from '../commands/itemimage/ItemImageGetsCommand';
import { ItemImageRemoveCommand } from '../commands/itemimage/ItemImageRemoveCommand';

import { ItemInformationCreateCommand } from '../commands/iteminformation/ItemInformationCreateCommand';
import { ItemInformationGetCommand } from '../commands/iteminformation/ItemInformationGetCommand';
import { ItemInformationUpdateCommand } from '../commands/iteminformation/ItemInformationUpdateCommand';
import { ItemInformationRootCommand } from '../commands/iteminformation/ItemInformationRootCommand';

import { ItemLocationRemoveCommand } from '../commands/itemlocation/ItemLocationRemoveCommand';
import { ItemLocationAddCommand } from '../commands/itemlocation/ItemLocationAddCommand';
import { ItemLocationUpdateCommand } from '../commands/itemlocation/ItemLocationUpdateCommand';
import { ItemLocationRootCommand } from '../commands/itemlocation/ItemLocationRootCommand';

import { ListingItemGetCommand } from '../commands/listingitem/ListingItemGetCommand';
import { ListingItemSearchCommand } from '../commands/listingitem/ListingItemSearchCommand';
import { ListingItemRootCommand } from '../commands/listingitem/ListingItemRootCommand';

import { ListingItemTemplateAddCommand } from '../commands/listingitemtemplate/ListingItemTemplateAddCommand';
import { ListingItemTemplateRemoveCommand } from '../commands/listingitemtemplate/ListingItemTemplateRemoveCommand';
import { ListingItemTemplateGetCommand } from '../commands/listingitemtemplate/ListingItemTemplateGetCommand';
import { ListingItemTemplateSearchCommand } from '../commands/listingitemtemplate/ListingItemTemplateSearchCommand';
import { ListingItemTemplatePostCommand } from '../commands/listingitemtemplate/ListingItemTemplatePostCommand';
import { ListingItemTemplateRootCommand } from '../commands/listingitemtemplate/ListingItemTemplateRootCommand';

import { MessagingInformationUpdateCommand } from '../commands/messaginginformation/MessagingInformationUpdateCommand';
import { MessagingInformationRootCommand } from '../commands/messaginginformation/MessagingInformationRootCommand';

import { MarketCreateCommand } from '../commands/market/MarketCreateCommand';
import { MarketRootCommand } from '../commands/market/MarketRootCommand';
import { MarketListCommand } from '../commands/market/MarketListCommand';

import { PaymentInformationUpdateCommand } from '../commands/paymentinformation/PaymentInformationUpdateCommand';
import { PaymentInformationRootCommand } from '../commands/paymentinformation/PaymentInformationRootCommand';

import { AddressRootCommand } from '../commands/address/AddressRootCommand';
import { AddressListCommand } from '../commands/address/AddressListCommand';
import { AddressCreateCommand } from '../commands/address/AddressCreateCommand';
import { AddressUpdateCommand } from '../commands/address/AddressUpdateCommand';
import { AddressRemoveCommand } from '../commands/address/AddressRemoveCommand';

import { ProfileCreateCommand } from '../commands/profile/ProfileCreateCommand';
import { ProfileDestroyCommand } from '../commands/profile/ProfileDestroyCommand';
import { ProfileUpdateCommand } from '../commands/profile/ProfileUpdateCommand';
import { ProfileGetCommand } from '../commands/profile/ProfileGetCommand';
import { ProfileListCommand } from '../commands/profile/ProfileListCommand';
import { ProfileRootCommand } from '../commands/profile/ProfileRootCommand';

import { ShippingDestinationRootCommand } from '../commands/shippingdestination/ShippingDestinationRootCommand';
import { ShippingDestinationListCommand } from '../commands/shippingdestination/ShippingDestinationListCommand';
import { ShippingDestinationAddCommand } from '../commands/shippingdestination/ShippingDestinationAddCommand';
import { ShippingDestinationRemoveCommand } from '../commands/shippingdestination/ShippingDestinationRemoveCommand';

import { Command } from '../commands/Command';

// tslint:disable:array-type
// tslint:disable:max-line-length
export class RpcCommandFactory {

    public log: LoggerType;
    public commands: Array<RpcCommandInterface<any>> = [];

    constructor(
        @inject(Types.Command) @named(Targets.Command.bid.BidSearchCommand) private bidSearchCommand: BidSearchCommand,
        @inject(Types.Command) @named(Targets.Command.bid.AcceptBidCommand) private bidAcceptCommand: AcceptBidCommand,
        @inject(Types.Command) @named(Targets.Command.bid.CancelBidCommand) private bidCancelCommand: CancelBidCommand,
        @inject(Types.Command) @named(Targets.Command.bid.RejectBidCommand) private bidRejectCommand: RejectBidCommand,
        @inject(Types.Command) @named(Targets.Command.bid.SendBidCommand) private bidSendCommand: SendBidCommand,
<<<<<<< HEAD

=======
        @inject(Types.Command) @named(Targets.Command.escrow.EscrowRootCommand) private escrowRootCommand: EscrowRootCommand,
>>>>>>> e62545c1
        @inject(Types.Command) @named(Targets.Command.escrow.EscrowCreateCommand) private escrowCreateCommand: EscrowCreateCommand,
        @inject(Types.Command) @named(Targets.Command.escrow.EscrowDestroyCommand) private escrowDestroyCommand: EscrowDestroyCommand,
        @inject(Types.Command) @named(Targets.Command.escrow.EscrowUpdateCommand) private escrowUpdateCommand: EscrowUpdateCommand,
        @inject(Types.Command) @named(Targets.Command.escrow.EscrowLockCommand) private escrowLockCommand: EscrowLockCommand,
        @inject(Types.Command) @named(Targets.Command.escrow.EscrowRefundCommand) private escrowRefundCommand: EscrowRefundCommand,
        @inject(Types.Command) @named(Targets.Command.escrow.EscrowReleaseCommand) private escrowReleaseCommand: EscrowReleaseCommand,

        @inject(Types.Command) @named(Targets.Command.favorite.FavoriteRootCommand) private favoriteRootCommand: FavoriteRootCommand,
        @inject(Types.Command) @named(Targets.Command.favorite.FavoriteListCommand) private favoriteListCommand: FavoriteListCommand,
        @inject(Types.Command) @named(Targets.Command.favorite.FavoriteAddCommand) private favoriteAddCommand: FavoriteAddCommand,
        @inject(Types.Command) @named(Targets.Command.favorite.FavoriteRemoveCommand) private favoriteRemoveCommand: FavoriteRemoveCommand,

        @inject(Types.Command) @named(Targets.Command.itemcategory.ItemCategoryListCommand) private itemCategoryListCommand: ItemCategoryListCommand,
        @inject(Types.Command) @named(Targets.Command.itemcategory.ItemCategoryAddCommand) private itemCategoryAddCommand: ItemCategoryAddCommand,
        @inject(Types.Command) @named(Targets.Command.itemcategory.ItemCategoryFindCommand) private itemCategoryFindCommand: ItemCategoryFindCommand,
        @inject(Types.Command) @named(Targets.Command.itemcategory.ItemCategoryGetCommand) private itemCategoryGetCommand: ItemCategoryGetCommand,
        @inject(Types.Command) @named(Targets.Command.itemcategory.ItemCategoryRemoveCommand) private itemCategoryRemoveCommand: ItemCategoryRemoveCommand,
        @inject(Types.Command) @named(Targets.Command.itemcategory.ItemCategoryUpdateCommand) private itemCategoryUpdateCommand: ItemCategoryUpdateCommand,
        @inject(Types.Command) @named(Targets.Command.itemcategory.ItemCategoryRootCommand) private itemCategoryRootCommand: ItemCategoryRootCommand,

        @inject(Types.Command) @named(Targets.Command.itemimage.ItemImageAddCommand) private itemImageAddCommand: ItemImageAddCommand,
        @inject(Types.Command) @named(Targets.Command.itemimage.ItemImageGetsCommand) private itemImageGetsCommand: ItemImageGetsCommand,
        @inject(Types.Command) @named(Targets.Command.itemimage.ItemImageRemoveCommand) private itemImageRemoveCommand: ItemImageRemoveCommand,

        @inject(Types.Command) @named(Targets.Command.iteminformation.ItemInformationCreateCommand) private itemInformationCreateCommand: ItemInformationCreateCommand,
        @inject(Types.Command) @named(Targets.Command.iteminformation.ItemInformationGetCommand) private itemInformationGetCommand: ItemInformationGetCommand,
        @inject(Types.Command) @named(Targets.Command.iteminformation.ItemInformationUpdateCommand) private itemInformationUpdateCommand: ItemInformationUpdateCommand,
        @inject(Types.Command) @named(Targets.Command.iteminformation.ItemInformationRootCommand) private itemInformationRootCommand: ItemInformationRootCommand,

        @inject(Types.Command) @named(Targets.Command.itemlocation.ItemLocationAddCommand) private itemLocationAddCommand: ItemLocationAddCommand,
        @inject(Types.Command) @named(Targets.Command.itemlocation.ItemLocationRemoveCommand) private itemLocationDestroyCommand: ItemLocationRemoveCommand,
        @inject(Types.Command) @named(Targets.Command.itemlocation.ItemLocationUpdateCommand) private itemLocationUpdateCommand: ItemLocationUpdateCommand,
        @inject(Types.Command) @named(Targets.Command.itemlocation.ItemLocationRootCommand) private itemLocationRootCommand: ItemLocationRootCommand,

        @inject(Types.Command) @named(Targets.Command.listingitem.ListingItemGetCommand) private listingItemGetCommand: ListingItemGetCommand,
        @inject(Types.Command) @named(Targets.Command.listingitem.ListingItemSearchCommand) private listingItemSearchCommand: ListingItemSearchCommand,
        @inject(Types.Command) @named(Targets.Command.listingitem.ListingItemRootCommand) private listingItemRootCommand: ListingItemRootCommand,

        @inject(Types.Command) @named(Targets.Command.listingitemtemplate.ListingItemTemplateAddCommand) private listingItemTemplateAddCommand: ListingItemTemplateAddCommand,
        @inject(Types.Command) @named(Targets.Command.listingitemtemplate.ListingItemTemplateRemoveCommand) private listingItemTemplateRemoveCommand: ListingItemTemplateRemoveCommand,
        @inject(Types.Command) @named(Targets.Command.listingitemtemplate.ListingItemTemplateGetCommand) private listingItemTemplateGetCommand: ListingItemTemplateGetCommand,
        @inject(Types.Command) @named(Targets.Command.listingitemtemplate.ListingItemTemplateSearchCommand) private listingItemTemplateSearchCommand: ListingItemTemplateSearchCommand,
        @inject(Types.Command) @named(Targets.Command.listingitemtemplate.ListingItemTemplatePostCommand) private listingItemTemplatePostCommand: ListingItemTemplatePostCommand,
        @inject(Types.Command) @named(Targets.Command.listingitemtemplate.ListingItemTemplateRootCommand) private listingItemTemplateRootCommand: ListingItemTemplateRootCommand,

        @inject(Types.Command) @named(Targets.Command.market.MarketCreateCommand) private marketCreateCommand: MarketCreateCommand,
        @inject(Types.Command) @named(Targets.Command.market.MarketRootCommand) private marketRootCommand: MarketRootCommand,
        @inject(Types.Command) @named(Targets.Command.market.MarketListCommand) private marketListCommand: MarketListCommand,

        @inject(Types.Command) @named(Targets.Command.messaginginformation.MessagingInformationUpdateCommand) private messagingInformationUpdateCommand: MessagingInformationUpdateCommand,
        @inject(Types.Command) @named(Targets.Command.messaginginformation.MessagingInformationRootCommand) private messagingInformationRootCommand: MessagingInformationRootCommand,

        @inject(Types.Command) @named(Targets.Command.paymentinformation.PaymentInformationUpdateCommand) private paymentInformationUpdateCommand: PaymentInformationUpdateCommand,
        @inject(Types.Command) @named(Targets.Command.paymentinformation.PaymentInformationRootCommand) private paymentInformationRootCommand: PaymentInformationRootCommand,

        @inject(Types.Command) @named(Targets.Command.address.AddressRootCommand) private addressRootCommand: AddressRootCommand,
        @inject(Types.Command) @named(Targets.Command.address.AddressListCommand) private addressListCommand: AddressListCommand,
        @inject(Types.Command) @named(Targets.Command.address.AddressCreateCommand) private addressCreateCommand: AddressCreateCommand,
        @inject(Types.Command) @named(Targets.Command.address.AddressUpdateCommand) private addressUpdateCommand: AddressUpdateCommand,
        @inject(Types.Command) @named(Targets.Command.address.AddressRemoveCommand) private addressRemoveCommand: AddressRemoveCommand,

        @inject(Types.Command) @named(Targets.Command.profile.ProfileCreateCommand) private profileCreateCommand: ProfileCreateCommand,
        @inject(Types.Command) @named(Targets.Command.profile.ProfileDestroyCommand) private profileDestroyCommand: ProfileDestroyCommand,
        @inject(Types.Command) @named(Targets.Command.profile.ProfileGetCommand) private profileGetCommand: ProfileGetCommand,
        @inject(Types.Command) @named(Targets.Command.profile.ProfileUpdateCommand) private profileUpdateCommand: ProfileUpdateCommand,
        @inject(Types.Command) @named(Targets.Command.profile.ProfileListCommand) private profileListCommand: ProfileListCommand,
        @inject(Types.Command) @named(Targets.Command.profile.ProfileRootCommand) private profileRootCommand: ProfileRootCommand,

        @inject(Types.Command) @named(Targets.Command.shippingdestination.ShippingDestinationRootCommand) private shippingDestinationRootCommand: ShippingDestinationRootCommand,
        @inject(Types.Command) @named(Targets.Command.shippingdestination.ShippingDestinationListCommand) private shippingDestinationListCommand: ShippingDestinationListCommand,
        @inject(Types.Command) @named(Targets.Command.shippingdestination.ShippingDestinationAddCommand) private shippingDestinationAddCommand: ShippingDestinationAddCommand,
        @inject(Types.Command) @named(Targets.Command.shippingdestination.ShippingDestinationRemoveCommand) private shippingDestinationRemoveCommand: ShippingDestinationRemoveCommand,

        @inject(Types.Command) @named(Targets.Command.data.DataAddCommand) private dataAddCommand: DataAddCommand,
        @inject(Types.Command) @named(Targets.Command.data.DataCleanCommand) private dataCleanCommand: DataCleanCommand,
        @inject(Types.Command) @named(Targets.Command.data.DataGenerateCommand) private dataGenerateCommand: DataGenerateCommand,
        @inject(Types.Command) @named(Targets.Command.data.DataRootCommand) private dataRootCommand: DataRootCommand,
        @inject(Types.Command) @named(Targets.Command.HelpCommand) private helpCommand: HelpCommand,


        //  ---
        // @multiInject(Types.Command) public commands: RpcCommand<any>[],
        // @multiInject(Types.Command) @named(Targets.AllCommands) private commands: Array<RpcCommand<any>>,
        // @multiInject(Types.Command) @named('Command') private commands: Command[],
        @inject(Types.Core) @named(Core.Logger) public Logger: typeof LoggerType
    ) {
        this.log = new Logger(__filename);

        this.commands.push(bidSearchCommand);
        this.commands.push(bidAcceptCommand);
        this.commands.push(bidCancelCommand);
        this.commands.push(bidRejectCommand);
        this.commands.push(bidSendCommand);
<<<<<<< HEAD

=======
        this.commands.push(escrowRootCommand);
>>>>>>> e62545c1
        this.commands.push(escrowCreateCommand);
        this.commands.push(escrowDestroyCommand);
        this.commands.push(escrowUpdateCommand);
        this.commands.push(escrowLockCommand);
        this.commands.push(escrowRefundCommand);
        this.commands.push(escrowReleaseCommand);

        this.commands.push(favoriteRootCommand);
        this.commands.push(favoriteListCommand);
        this.commands.push(favoriteAddCommand);
        this.commands.push(favoriteRemoveCommand);

        this.commands.push(itemCategoryListCommand);
        this.commands.push(itemCategoryAddCommand);
        this.commands.push(itemCategoryFindCommand);
        this.commands.push(itemCategoryGetCommand);
        this.commands.push(itemCategoryRemoveCommand);
        this.commands.push(itemCategoryUpdateCommand);
        this.commands.push(itemCategoryRootCommand);

        this.commands.push(itemImageAddCommand);
        this.commands.push(itemImageGetsCommand);
        this.commands.push(itemImageRemoveCommand);

        this.commands.push(itemInformationCreateCommand);
        this.commands.push(itemInformationGetCommand);
        this.commands.push(itemInformationUpdateCommand);
        this.commands.push(itemInformationRootCommand);

        this.commands.push(itemLocationAddCommand);
        this.commands.push(itemLocationDestroyCommand);
        this.commands.push(itemLocationUpdateCommand);
        this.commands.push(itemLocationRootCommand);

        this.commands.push(listingItemGetCommand);
        this.commands.push(listingItemSearchCommand);
        this.commands.push(listingItemRootCommand);

        this.commands.push(listingItemTemplatePostCommand);
        this.commands.push(listingItemTemplateAddCommand);
        this.commands.push(listingItemTemplateRemoveCommand);
        this.commands.push(listingItemTemplateGetCommand);
        this.commands.push(listingItemTemplateSearchCommand);
        this.commands.push(listingItemTemplateRootCommand);

        this.commands.push(marketCreateCommand);
        this.commands.push(marketRootCommand);
        this.commands.push(marketListCommand);

        this.commands.push(messagingInformationUpdateCommand);
        this.commands.push(messagingInformationRootCommand);

        this.commands.push(paymentInformationUpdateCommand);
        this.commands.push(paymentInformationRootCommand);

        this.commands.push(addressRootCommand);
        this.commands.push(addressListCommand);
        this.commands.push(addressCreateCommand);
        this.commands.push(addressUpdateCommand);
        this.commands.push(addressRemoveCommand);

        this.commands.push(profileCreateCommand);
        this.commands.push(profileDestroyCommand);
        this.commands.push(profileGetCommand);
        this.commands.push(profileUpdateCommand);
        this.commands.push(profileListCommand);
        this.commands.push(profileRootCommand);

        this.commands.push(shippingDestinationRootCommand);
        this.commands.push(shippingDestinationListCommand);
        this.commands.push(shippingDestinationAddCommand);
        this.commands.push(shippingDestinationRemoveCommand);

        this.commands.push(dataAddCommand);
        this.commands.push(dataCleanCommand);
        this.commands.push(dataGenerateCommand);
        this.commands.push(dataRootCommand);
        this.commands.push(helpCommand);

        this.log.debug(this.commands.length + ' commands initialized.');

    }

    /**
     * todo: if requested commandType is rootCommand, the loop through the rootCommands and match using name.
     * this should allow 'links' from subcommands back to root commadns
     *
     * @param commandType
     * @returns {RpcCommandInterface<any>}
     */
    public get(commandType: Command): RpcCommandInterface<any> {
        this.log.debug('Looking for command <' + commandType.toString() + '>');
        for (const commandInstance of this.commands) {
            if (commandInstance.getCommand().toString() === commandType.toString()) {
                this.log.debug('Found ' + commandInstance.getCommand().toString());
                return commandInstance;
            }
        }
        throw new NotFoundException('Couldn\'t find command <' + commandType.toString() + '>\n');
    }
}
// tslint:enable:array-type
// tslint:enable:max-line-length<|MERGE_RESOLUTION|>--- conflicted
+++ resolved
@@ -104,11 +104,8 @@
         @inject(Types.Command) @named(Targets.Command.bid.CancelBidCommand) private bidCancelCommand: CancelBidCommand,
         @inject(Types.Command) @named(Targets.Command.bid.RejectBidCommand) private bidRejectCommand: RejectBidCommand,
         @inject(Types.Command) @named(Targets.Command.bid.SendBidCommand) private bidSendCommand: SendBidCommand,
-<<<<<<< HEAD
-
-=======
+
         @inject(Types.Command) @named(Targets.Command.escrow.EscrowRootCommand) private escrowRootCommand: EscrowRootCommand,
->>>>>>> e62545c1
         @inject(Types.Command) @named(Targets.Command.escrow.EscrowCreateCommand) private escrowCreateCommand: EscrowCreateCommand,
         @inject(Types.Command) @named(Targets.Command.escrow.EscrowDestroyCommand) private escrowDestroyCommand: EscrowDestroyCommand,
         @inject(Types.Command) @named(Targets.Command.escrow.EscrowUpdateCommand) private escrowUpdateCommand: EscrowUpdateCommand,
@@ -202,11 +199,8 @@
         this.commands.push(bidCancelCommand);
         this.commands.push(bidRejectCommand);
         this.commands.push(bidSendCommand);
-<<<<<<< HEAD
-
-=======
+
         this.commands.push(escrowRootCommand);
->>>>>>> e62545c1
         this.commands.push(escrowCreateCommand);
         this.commands.push(escrowDestroyCommand);
         this.commands.push(escrowUpdateCommand);
