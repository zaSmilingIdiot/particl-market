--- conflicted
+++ resolved
@@ -65,19 +65,13 @@
 import { MarketListCommand } from '../commands/market/MarketListCommand';
 
 import { PaymentInformationUpdateCommand } from '../commands/paymentinformation/PaymentInformationUpdateCommand';
-<<<<<<< HEAD
+
 import { AddressRootCommand } from '../commands/address/AddressRootCommand';
 import { AddressListCommand } from '../commands/address/AddressListCommand';
-=======
-
->>>>>>> ea0dab72
 import { AddressCreateCommand } from '../commands/address/AddressCreateCommand';
 import { AddressUpdateCommand } from '../commands/address/AddressUpdateCommand';
-<<<<<<< HEAD
 import { AddressRemoveCommand } from '../commands/address/AddressRemoveCommand';
-=======
-
->>>>>>> ea0dab72
+
 import { ProfileCreateCommand } from '../commands/profile/ProfileCreateCommand';
 import { ProfileDestroyCommand } from '../commands/profile/ProfileDestroyCommand';
 import { ProfileUpdateCommand } from '../commands/profile/ProfileUpdateCommand';
@@ -113,12 +107,8 @@
         @inject(Types.Command) @named(Targets.Command.favorite.FavoriteListCommand) private favoriteListCommand: FavoriteListCommand,
         @inject(Types.Command) @named(Targets.Command.favorite.FavoriteAddCommand) private favoriteAddCommand: FavoriteAddCommand,
         @inject(Types.Command) @named(Targets.Command.favorite.FavoriteRemoveCommand) private favoriteRemoveCommand: FavoriteRemoveCommand,
-<<<<<<< HEAD
-        @inject(Types.Command) @named(Targets.Command.itemcategory.ItemCategoriesGetCommand) private itemCategoriesGetCommand: ItemCategoriesGetCommand,
-=======
         @inject(Types.Command) @named(Targets.Command.favorite.FavoriteRootCommand) private favoriteRootCommand: FavoriteRootCommand,
         @inject(Types.Command) @named(Targets.Command.itemcategory.ItemCategoryListCommand) private itemCategoryListCommand: ItemCategoryListCommand,
->>>>>>> ea0dab72
         @inject(Types.Command) @named(Targets.Command.itemcategory.ItemCategoryCreateCommand) private itemCategoryCreateCommand: ItemCategoryCreateCommand,
         @inject(Types.Command) @named(Targets.Command.itemcategory.ItemCategoryFindCommand) private itemCategoryFindCommand: ItemCategoryFindCommand,
         @inject(Types.Command) @named(Targets.Command.itemcategory.ItemCategoryGetCommand) private itemCategoryGetCommand: ItemCategoryGetCommand,
@@ -191,12 +181,8 @@
         this.commands.push(favoriteListCommand);
         this.commands.push(favoriteAddCommand);
         this.commands.push(favoriteRemoveCommand);
-<<<<<<< HEAD
-        this.commands.push(itemCategoriesGetCommand);
-=======
         this.commands.push(favoriteRootCommand);
-        this.commands.push(ItemCategoryListCommand);
->>>>>>> ea0dab72
+        this.commands.push(itemCategoryListCommand);
         this.commands.push(itemCategoryCreateCommand);
         this.commands.push(itemCategoryFindCommand);
         this.commands.push(itemCategoryGetCommand);
