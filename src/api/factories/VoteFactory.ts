// Copyright (c) 2017-2018, The Particl Market developers
// Distributed under the GPL software license, see the accompanying
// file COPYING or https://github.com/particl/particl-market/blob/develop/LICENSE

import * as _ from 'lodash';
import { inject, named } from 'inversify';
import { Logger as LoggerType } from '../../core/Logger';
import { Types, Core, Targets } from '../../constants';
import { VoteMessage } from '../messages/VoteMessage';
import { VoteMessageType } from '../enums/VoteMessageType';
import * as resources from 'resources';
import { VoteCreateRequest } from '../requests/VoteCreateRequest';
import { VoteUpdateRequest } from '../requests/VoteUpdateRequest';
import { ProposalOptionService } from '../services/ProposalOptionService';

export class VoteFactory {

    public log: LoggerType;

    constructor(
        @inject(Types.Service) @named(Targets.Service.ProposalOptionService) public proposalOptionService: ProposalOptionService,
        @inject(Types.Core) @named(Core.Logger) public Logger: typeof LoggerType
    ) {
        this.log = new Logger(__filename);
    }

    /**
     *
     * @param {VoteMessageType} voteMessageType
     * @param proposal
     * @param proposalOption
     * @param voter
     * @returns {Promise<VoteMessage>}
     */
    public async getMessage(voteMessageType: VoteMessageType, proposal: resources.Proposal, proposalOption: resources.ProposalOption,
<<<<<<< HEAD
                            senderAddress: string): Promise<VoteMessage> {

        const proposalHash = proposal.hash;
        const optionId = proposalOption.optionId;
        const voter = senderAddress;
=======
                            voter: string): Promise<VoteMessage> {

        const proposalHash = proposal.hash;
        const optionId = proposalOption.optionId;
        const weight = 1;
>>>>>>> e01e2f47

        return {
            action: voteMessageType,
            proposalHash,
            optionId,
            voter
        } as VoteMessage;
    }

    /**
     *
     * @param {VoteMessage} voteMessage
     * @param {"resources".Proposal} proposal
     * @param proposalOption
     * @param {number} weight
     * @param {boolean} create
     * @param smsgMessage
     * @returns {Promise<VoteCreateRequest | VoteUpdateRequest>}
     */
    public async getModel(voteMessage: VoteMessage, proposal: resources.Proposal, proposalOption: resources.ProposalOption,
                          weight: number, create: boolean, smsgMessage?: resources.SmsgMessage): Promise<VoteCreateRequest | VoteUpdateRequest> {

        const smsgData: any = {
            postedAt: Number.MAX_SAFE_INTEGER,
            receivedAt: Number.MAX_SAFE_INTEGER,
            expiredAt: Number.MAX_SAFE_INTEGER
        };

        if (smsgMessage) {
            smsgData.postedAt = smsgMessage.sent;
            smsgData.receivedAt = smsgMessage.received;
            smsgData.expiredAt = smsgMessage.expiration;
        }

        const voteRequest = {
            proposal_option_id: proposalOption.id,
            voter: voteMessage.voter,
            weight,
            ...smsgData
        } as VoteCreateRequest;

        // this.log.debug('getModel(), voteRequest:', JSON.stringify(voteRequest, null, 2));

        return voteRequest;
    }

}<|MERGE_RESOLUTION|>--- conflicted
+++ resolved
@@ -33,19 +33,12 @@
      * @returns {Promise<VoteMessage>}
      */
     public async getMessage(voteMessageType: VoteMessageType, proposal: resources.Proposal, proposalOption: resources.ProposalOption,
-<<<<<<< HEAD
                             senderAddress: string): Promise<VoteMessage> {
 
         const proposalHash = proposal.hash;
         const optionId = proposalOption.optionId;
         const voter = senderAddress;
-=======
-                            voter: string): Promise<VoteMessage> {
-
-        const proposalHash = proposal.hash;
-        const optionId = proposalOption.optionId;
         const weight = 1;
->>>>>>> e01e2f47
 
         return {
             action: voteMessageType,
