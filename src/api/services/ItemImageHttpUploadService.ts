import { inject, named } from 'inversify';
import { Logger as LoggerType } from '../../core/Logger';
import { Types, Core, Targets } from '../../constants';
import { validate, request } from '../../core/api/Validate';
import { ListingItemTemplate } from '../models/ListingItemTemplate';
import { ListingItemTemplateService } from '../services/ListingItemTemplateService';
import { ItemImageService } from '../services/ItemImageService';
import { ImagePostUploadRequest } from '../requests/ImagePostUploadRequest';
import * as resources from 'resources';
import { ImageDataProtocolType } from '../enums/ImageDataProtocolType';

export class ItemImageHttpUploadService {

    public log: LoggerType;

    constructor(
        @inject(Types.Service) @named(Targets.Service.ListingItemTemplateService) private listingItemTemplateService: ListingItemTemplateService,
        @inject(Types.Service) @named(Targets.Service.ItemImageService) private itemImageService: ItemImageService,
        @inject(Types.Core) @named(Core.Logger) public Logger: typeof LoggerType
    ) {
        this.log = new Logger(__filename);
    }

    // tslint:disable:max-line-length
    @validate()
<<<<<<< HEAD
    public async httpPostImageUpload( @request(ImagePostUploadRequest) uploadRequest: ImagePostUploadRequest): Promise<any> {
        const listItems: any[] = [];
        const listingItemTemplate: ListingItemTemplate = await this.listingItemTemplateService.findOne(uploadRequest.id);
        for (const file of uploadRequest.request.files) {
            const tmpImage = await this.itemImageService.createFile(uploadRequest.id, file, listingItemTemplate);
            const imageDatas = tmpImage.ItemImageDatas;
            for (const i in imageDatas) {
                if (i) {
                    const tmpImageData: any = imageDatas[i];
                    tmpImageData.data = process.env.APP_HOST + (process.env.APP_PORT ? ':' + process.env.APP_PORT : '') + '/api/item-image-data/' + tmpImageData.id;
                    tmpImageData.dataId = tmpImageData.data;
                    tmpImageData.protocol = 'HTTP';
                    listItems.push(tmpImageData);
                }
            }
=======
    public async httpPostImageUpload(@request(ImagePostUploadRequest) uploadRequest: ImagePostUploadRequest): Promise<resources.ItemImage[]> {

        // TODO: ImagePostUploadRequest.id, should be names templateId and not just some random id
        const createdItemImages: resources.ItemImage[] = [];
        const listingItemTemplate: ListingItemTemplate = await this.listingItemTemplateService.findOne(uploadRequest.id);

        for ( const file of uploadRequest.request.files ) {
            const createdItemImage = await this.itemImageService.createFile(file, listingItemTemplate);
            createdItemImages.push(createdItemImage.toJSON());
>>>>>>> ddfff730
        }
        return createdItemImages;
    }
    // tslint:enable:max-line-length
}<|MERGE_RESOLUTION|>--- conflicted
+++ resolved
@@ -21,25 +21,8 @@
         this.log = new Logger(__filename);
     }
 
-    // tslint:disable:max-line-length
+
     @validate()
-<<<<<<< HEAD
-    public async httpPostImageUpload( @request(ImagePostUploadRequest) uploadRequest: ImagePostUploadRequest): Promise<any> {
-        const listItems: any[] = [];
-        const listingItemTemplate: ListingItemTemplate = await this.listingItemTemplateService.findOne(uploadRequest.id);
-        for (const file of uploadRequest.request.files) {
-            const tmpImage = await this.itemImageService.createFile(uploadRequest.id, file, listingItemTemplate);
-            const imageDatas = tmpImage.ItemImageDatas;
-            for (const i in imageDatas) {
-                if (i) {
-                    const tmpImageData: any = imageDatas[i];
-                    tmpImageData.data = process.env.APP_HOST + (process.env.APP_PORT ? ':' + process.env.APP_PORT : '') + '/api/item-image-data/' + tmpImageData.id;
-                    tmpImageData.dataId = tmpImageData.data;
-                    tmpImageData.protocol = 'HTTP';
-                    listItems.push(tmpImageData);
-                }
-            }
-=======
     public async httpPostImageUpload(@request(ImagePostUploadRequest) uploadRequest: ImagePostUploadRequest): Promise<resources.ItemImage[]> {
 
         // TODO: ImagePostUploadRequest.id, should be names templateId and not just some random id
@@ -49,9 +32,7 @@
         for ( const file of uploadRequest.request.files ) {
             const createdItemImage = await this.itemImageService.createFile(file, listingItemTemplate);
             createdItemImages.push(createdItemImage.toJSON());
->>>>>>> ddfff730
         }
         return createdItemImages;
     }
-    // tslint:enable:max-line-length
 }