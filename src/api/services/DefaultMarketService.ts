// Copyright (c) 2017-2019, The Particl Market developers
// Distributed under the GPL software license, see the accompanying
// file COPYING or https://github.com/particl/particl-market/blob/develop/LICENSE

import * as _ from 'lodash';
import * as resources from 'resources';
import { inject, named } from 'inversify';
import { Logger as LoggerType } from '../../core/Logger';
import { Types, Core, Targets } from '../../constants';
import { Market } from '../models/Market';
import { MarketService } from './model/MarketService';
import { MarketCreateRequest } from '../requests/model/MarketCreateRequest';
import { MarketUpdateRequest } from '../requests/model/MarketUpdateRequest';
import {CoreRpcService, RpcExtKeyGenesisImport, RpcMnemonic} from './CoreRpcService';
import { SmsgService } from './SmsgService';
import { InternalServerException } from '../exceptions/InternalServerException';
import { MarketType } from '../enums/MarketType';
import { ProfileService } from './model/ProfileService';
import { SettingService } from './model/SettingService';
import { SettingValue } from '../enums/SettingValue';
import { WalletService } from './model/WalletService';
import { MessageException } from '../exceptions/MessageException';
import { WalletCreateRequest } from '../requests/model/WalletCreateRequest';

export class DefaultMarketService {

    public log: LoggerType;

    constructor(
        @inject(Types.Service) @named(Targets.Service.model.ProfileService) public profileService: ProfileService,
        @inject(Types.Service) @named(Targets.Service.model.MarketService) public marketService: MarketService,
        @inject(Types.Service) @named(Targets.Service.model.SettingService) public settingService: SettingService,
        @inject(Types.Service) @named(Targets.Service.model.WalletService) public walletService: WalletService,
        @inject(Types.Service) @named(Targets.Service.CoreRpcService) public coreRpcService: CoreRpcService,
        @inject(Types.Service) @named(Targets.Service.SmsgService) public smsgService: SmsgService,
        @inject(Types.Core) @named(Core.Logger) public Logger: typeof LoggerType
    ) {
        this.log = new Logger(__filename);
    }

    // TODO: if something goes wrong here and default profile does not get created, the application should stop

    public async seedDefaultMarket(profile: resources.Profile): Promise<Market> {

        const profileSettings: resources.Setting[] = await this.settingService.findAllByProfileId(profile.id).then(value => value.toJSON());

        const marketNameSetting = _.find(profileSettings, value => {
            return value.key === SettingValue.DEFAULT_MARKETPLACE_NAME;
        });

        const marketPKSetting = _.find(profileSettings, value => {
            return value.key === SettingValue.DEFAULT_MARKETPLACE_PRIVATE_KEY;
        });

        const marketAddressSetting = _.find(profileSettings, value => {
            return value.key === SettingValue.DEFAULT_MARKETPLACE_ADDRESS;
        });

        if (marketNameSetting === undefined || marketPKSetting === undefined || marketAddressSetting === undefined) {
            throw new MessageException('Default Market settings not found!');
        }

<<<<<<< HEAD
        // The initial default marketplace should use whatever wallet is set as the default wallet currently.
        // @TODO (zaSmilingIdiot - 2019-07-26):
        //      Is the wallet creation appropriate here? DefaultMarketService.seedDefaultMarket() is only called from
        //          ServerStartedListener currently, and only after a check to determine whether the wallet exists and is initialized..
        //          Makes sense then that this code wouldn't be executed if the wallet is supposed to already exist.
        //          Unless its correct to start the service against another wallet, and then always create a particular wallet afterwards.
        //
        //      Either way, the default wallet on first load should have already been set by the time we get to this point..
        //          services have already fallen over if its not set. So kindof pointless. Either way, whether this is set, this probably
        //          needs to be set it to the requested default wallet, not a hard-coded value.
        //
        //      I'd imagine the call to walletService.create() would be included in ServerStartedListener.checkConnection() if the wallet is not initialized

        const currentWallet = this.coreRpcService.currentWallet;
        const defaultMarketWallet: resources.Wallet = await this.walletService.findOneByName(currentWallet)
=======
        // the initial default marketplace should use a wallet called market
        const defaultMarketWallet: resources.Wallet = await this.walletService.findOneByName('market')
>>>>>>> f2f45782
            .then(value => value.toJSON())
            .catch(async reason => {
                return await this.walletService.create({
                    profile_id: profile.id,
<<<<<<< HEAD
                    name: currentWallet
=======
                    name: 'market'
>>>>>>> f2f45782
                } as WalletCreateRequest).then(value => value.toJSON());
            });

        const defaultMarket = {
            wallet_id: defaultMarketWallet.id,
            profile_id: profile.id,
            name: marketNameSetting.value,
            type: MarketType.MARKETPLACE,
            receiveKey: marketPKSetting.value,
            receiveAddress: marketAddressSetting.value,
            publishKey: marketPKSetting.value,
            publishAddress: marketAddressSetting.value
        } as MarketCreateRequest;

        const market = await this.insertOrUpdateMarket(defaultMarket, profile);
        this.log.debug('seedDefaultMarket(), market: ', JSON.stringify(market.toJSON(), null, 2));
        return market;
    }

    public async insertOrUpdateMarket(marketRequest: MarketCreateRequest, profile: resources.Profile): Promise<Market> {

        // create or update the default marketplace
        const newMarket: resources.Market = await this.marketService.findOneByProfileIdAndReceiveAddress(profile.id, marketRequest.receiveAddress)
            .then(async (found) => {
                this.log.debug('found market, update... ');
                return await this.marketService.update(found.Id, marketRequest as MarketUpdateRequest).then(value => value.toJSON());
            })
            .catch(async (reason) => {
                this.log.debug('did NOT find market, create... ');
                return await this.marketService.create(marketRequest).then(value => value.toJSON());
            });

        // if wallet with the name doesnt exists, then create one
        const exists = await this.coreRpcService.walletExists(newMarket.Wallet.name);
        this.log.debug('wallet exists: ', exists);

        if (!exists) {
            await this.coreRpcService.createAndLoadWallet(newMarket.Wallet.name)
                .then(async result => {
                    this.log.debug('created wallet: ', result.name);
                    const mnemonic: RpcMnemonic = await this.coreRpcService.mnemonic(['new']);
                    this.log.debug('mnemonic: ', JSON.stringify(mnemonic, null, 2));
                    const extkey: RpcExtKeyGenesisImport = await this.coreRpcService.extKeyGenesisImport([mnemonic.mnemonic]);
                    this.log.debug('extkey: ', JSON.stringify(extkey, null, 2));
                    // todo: store the data
                })
                .catch(reason => {
                    this.log.debug('wallet: ' + marketRequest.name + ' already exists.');
                });
        } else {
            // load the wallet unless already loaded
            await this.coreRpcService.walletLoaded(newMarket.Wallet.name).
                then(async isLoaded => {
                    if (!isLoaded) {
                        await this.coreRpcService.loadWallet(newMarket.Wallet.name)
                            .catch(reason => {
                                this.log.debug('wallet: ' + marketRequest.name + ' already loaded.');
                            });
                    }
                });
        }
        await this.coreRpcService.setActiveWallet(newMarket.Wallet.name);

        await this.importMarketPrivateKey(newMarket.receiveKey, newMarket.receiveAddress);
        if (newMarket.publishKey && newMarket.publishAddress && (newMarket.receiveKey !== newMarket.publishKey)) {
            await this.importMarketPrivateKey(newMarket.publishKey, newMarket.publishAddress);
        }

        // set secure messaging to use the default wallet
        await this.coreRpcService.smsgSetWallet(newMarket.Wallet.name);

        return await this.marketService.findOne(newMarket.id);
    }

    public async importMarketPrivateKey(privateKey: string, address: string): Promise<void> {
        if ( await this.smsgService.smsgImportPrivKey(privateKey) ) {
            // get market public key
            const publicKey = await this.getPublicKeyForAddress(address);
            this.log.debug('default Market publicKey: ', publicKey);
            // add market address
            if (publicKey) {
                await this.smsgService.smsgAddAddress(address, publicKey);
            } else {
                throw new InternalServerException('Error while adding public key to db.');
            }
        } else {
            this.log.error('Error while importing market private key to db.');
            // todo: throw exception, and do not allow market to run before its properly set up
        }
    }

    private async getPublicKeyForAddress(address: string): Promise<string|null> {
        return await this.smsgService.smsgLocalKeys()
            .then(localKeys => {
                for (const smsgKey of localKeys.smsg_keys) {
                    if (smsgKey.address === address) {
                        return smsgKey.public_key;
                    }
                }
                return null;
            })
            .catch(error => null);
    }
}<|MERGE_RESOLUTION|>--- conflicted
+++ resolved
@@ -60,7 +60,6 @@
             throw new MessageException('Default Market settings not found!');
         }
 
-<<<<<<< HEAD
         // The initial default marketplace should use whatever wallet is set as the default wallet currently.
         // @TODO (zaSmilingIdiot - 2019-07-26):
         //      Is the wallet creation appropriate here? DefaultMarketService.seedDefaultMarket() is only called from
@@ -76,19 +75,11 @@
 
         const currentWallet = this.coreRpcService.currentWallet;
         const defaultMarketWallet: resources.Wallet = await this.walletService.findOneByName(currentWallet)
-=======
-        // the initial default marketplace should use a wallet called market
-        const defaultMarketWallet: resources.Wallet = await this.walletService.findOneByName('market')
->>>>>>> f2f45782
             .then(value => value.toJSON())
             .catch(async reason => {
                 return await this.walletService.create({
                     profile_id: profile.id,
-<<<<<<< HEAD
                     name: currentWallet
-=======
-                    name: 'market'
->>>>>>> f2f45782
                 } as WalletCreateRequest).then(value => value.toJSON());
             });
 
