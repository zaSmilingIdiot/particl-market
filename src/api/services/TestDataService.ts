--- conflicted
+++ resolved
@@ -100,7 +100,6 @@
 import { HashableCommentCreateRequestConfig } from '../factories/hashableconfig/createrequest/HashableCommentCreateRequestConfig';
 import { DefaultSettingService } from './DefaultSettingService';
 import { SettingValue } from '../enums/SettingValue';
-<<<<<<< HEAD
 import { GenerateSmsgMessageParams } from '../requests/testdata/GenerateSmsgMessageParams';
 import { SmsgMessageService } from './model/SmsgMessageService';
 import { SmsgMessageCreateRequest } from '../requests/model/SmsgMessageCreateRequest';
@@ -111,20 +110,12 @@
 import { ActionMessageInterface } from '../messages/action/ActionMessageInterface';
 import { GovernanceAction } from '../enums/GovernanceAction';
 import { CommentAction } from '../enums/CommentAction';
-=======
 import { ListingItemAddMessage } from '../messages/action/ListingItemAddMessage';
-import { MarketplaceMessage } from '../messages/MarketplaceMessage';
-import { ompVersion } from 'omp-lib/dist/omp';
 import { CoreSmsgMessage } from '../messages/CoreSmsgMessage';
-import { SmsgMessageCreateRequest } from '../requests/model/SmsgMessageCreateRequest';
 import { ActionDirection } from '../enums/ActionDirection';
-import { ListingItemAddMessageFactory } from '../factories/message/ListingItemAddMessageFactory';
 import { SmsgMessageFactory } from '../factories/model/SmsgMessageFactory';
-import { ListingItemAddMessageCreateParams } from '../requests/message/ListingItemAddMessageCreateParams';
-import { SmsgMessageService } from './model/SmsgMessageService';
-import {SmsgMessageStatus} from '../enums/SmsgMessageStatus';
-
->>>>>>> cadc03da
+import { SmsgMessageStatus } from '../enums/SmsgMessageStatus';
+
 
 export class TestDataService {
 
@@ -132,12 +123,12 @@
     public ignoreTables: string[] = ['sqlite_sequence', 'version', 'version_lock', 'knex_migrations', 'knex_migrations_lock'];
 
     constructor(
-        @inject(Types.Service) @named(Targets.Service.DefaultItemCategoryService) public defaultItemCategoryService: DefaultItemCategoryService,
-        @inject(Types.Service) @named(Targets.Service.DefaultProfileService) public defaultProfileService: DefaultProfileService,
-        @inject(Types.Service) @named(Targets.Service.DefaultMarketService) public defaultMarketService: DefaultMarketService,
-        @inject(Types.Service) @named(Targets.Service.DefaultSettingService) public defaultSettingService: DefaultSettingService,
-        @inject(Types.Service) @named(Targets.Service.model.MarketService) public marketService: MarketService,
-        @inject(Types.Service) @named(Targets.Service.model.ProfileService) public profileService: ProfileService,
+        @inject(Types.Service) @named(Targets.Service.DefaultItemCategoryService) private defaultItemCategoryService: DefaultItemCategoryService,
+        @inject(Types.Service) @named(Targets.Service.DefaultProfileService) private defaultProfileService: DefaultProfileService,
+        @inject(Types.Service) @named(Targets.Service.DefaultMarketService) private defaultMarketService: DefaultMarketService,
+        @inject(Types.Service) @named(Targets.Service.DefaultSettingService) private defaultSettingService: DefaultSettingService,
+        @inject(Types.Service) @named(Targets.Service.model.MarketService) private marketService: MarketService,
+        @inject(Types.Service) @named(Targets.Service.model.ProfileService) private profileService: ProfileService,
         @inject(Types.Service) @named(Targets.Service.model.ListingItemTemplateService) private listingItemTemplateService: ListingItemTemplateService,
         @inject(Types.Service) @named(Targets.Service.model.ListingItemService) private listingItemService: ListingItemService,
         @inject(Types.Service) @named(Targets.Service.model.ItemCategoryService) private itemCategoryService: ItemCategoryService,
@@ -151,21 +142,14 @@
         @inject(Types.Service) @named(Targets.Service.model.VoteService) private voteService: VoteService,
         @inject(Types.Service) @named(Targets.Service.model.ItemImageService) private itemImageService: ItemImageService,
         @inject(Types.Service) @named(Targets.Service.model.PaymentInformationService) private paymentInformationService: PaymentInformationService,
-<<<<<<< HEAD
         @inject(Types.Service) @named(Targets.Service.model.CommentService) private commentService: CommentService,
-=======
->>>>>>> cadc03da
         @inject(Types.Service) @named(Targets.Service.model.SmsgMessageService) private smsgMessageService: SmsgMessageService,
         @inject(Types.Service) @named(Targets.Service.action.ProposalAddActionService) private proposalAddActionService: ProposalAddActionService,
         @inject(Types.Service) @named(Targets.Service.action.VoteActionService) private voteActionService: VoteActionService,
         @inject(Types.Service) @named(Targets.Service.CoreRpcService) private coreRpcService: CoreRpcService,
-        @inject(Types.Factory) @named(Targets.Factory.model.OrderFactory) public orderFactory: OrderFactory,
-<<<<<<< HEAD
+        @inject(Types.Factory) @named(Targets.Factory.model.OrderFactory) private orderFactory: OrderFactory,
         @inject(Types.Factory) @named(Targets.Factory.message.ListingItemAddMessageFactory) private listingItemAddMessageFactory: ListingItemAddMessageFactory,
-=======
-        @inject(Types.Factory) @named(Targets.Factory.message.ListingItemAddMessageFactory) public listingItemAddMessageFactory: ListingItemAddMessageFactory,
-        @inject(Types.Factory) @named(Targets.Factory.model.SmsgMessageFactory) public smsgMessageFactory: SmsgMessageFactory,
->>>>>>> cadc03da
+        @inject(Types.Factory) @named(Targets.Factory.model.SmsgMessageFactory) private smsgMessageFactory: SmsgMessageFactory,
         @inject(Types.Core) @named(Core.Logger) public Logger: typeof LoggerType
     ) {
         this.log = new Logger(__filename);
@@ -175,7 +159,6 @@
      * clean up the database
      * insert the default data
      *
-     * @param ignoreTables
      * @param seed
      * @returns {Promise<void>}
      */
