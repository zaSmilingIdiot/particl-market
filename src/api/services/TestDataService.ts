import { Bookshelf as Database } from '../../config/Database';
import * as Bookshelf from 'bookshelf';
import { inject, named } from 'inversify';
import { validate, request } from '../../core/api/Validate';
import { Logger as LoggerType } from '../../core/Logger';
import { Types, Core, Targets } from '../../constants';
import * as _ from 'lodash';
import * as Faker from 'faker';
import { MessageException } from '../exceptions/MessageException';
import { TestDataCreateRequest } from '../requests/TestDataCreateRequest';
import { Country } from '../enums/Country';
import { ShippingAvailability } from '../enums/ShippingAvailability';
import { MessagingProtocolType } from '../enums/MessagingProtocolType';
import { CryptocurrencyAddressType } from '../enums/CryptocurrencyAddressType';
import { Currency } from '../enums/Currency';
import { ImageDataProtocolType } from '../enums/ImageDataProtocolType';
import { PaymentType } from '../enums/PaymentType';
import { EscrowType } from '../enums/EscrowType';
import { ListingItem } from '../models/ListingItem';
import { Profile } from '../models/Profile';
import { ItemCategory } from '../models/ItemCategory';
import { FavoriteItem } from '../models/FavoriteItem';
import { ListingItemTemplate } from '../models/ListingItemTemplate';
import { ListingItemService } from './ListingItemService';
import { ListingItemTemplateService } from './ListingItemTemplateService';
import { DefaultItemCategoryService } from './DefaultItemCategoryService';
import { DefaultProfileService } from './DefaultProfileService';
import { DefaultMarketService } from './DefaultMarketService';
import { ProfileService } from './ProfileService';
import { MarketService } from './MarketService';
import { ItemCategoryService } from './ItemCategoryService';
import { FavoriteItemService } from './FavoriteItemService';
import { TestDataGenerateRequest } from '../requests/TestDataGenerateRequest';
import { ProfileCreateRequest } from '../requests/ProfileCreateRequest';
import { Address } from '../models/Address';
import { CryptocurrencyAddress } from '../models/CryptocurrencyAddress';
import { ListingItemCreateRequest } from '../requests/ListingItemCreateRequest';
import { ListingItemTemplateCreateRequest } from '../requests/ListingItemTemplateCreateRequest';
import { ItemCategoryCreateRequest } from '../requests/ItemCategoryCreateRequest';
import { FavoriteItemCreateRequest } from '../requests/FavoriteItemCreateRequest';

export class TestDataService {

    public log: LoggerType;
    public ignoreTables: string[] = ['sqlite_sequence', 'version', 'version_lock', 'knex_migrations', 'knex_migrations_lock'];

    constructor(
        @inject(Types.Service) @named(Targets.Service.DefaultItemCategoryService) public defaultItemCategoryService: DefaultItemCategoryService,
        @inject(Types.Service) @named(Targets.Service.DefaultProfileService) public defaultProfileService: DefaultProfileService,
        @inject(Types.Service) @named(Targets.Service.DefaultMarketService) public defaultMarketService: DefaultMarketService,
        @inject(Types.Service) @named(Targets.Service.MarketService) public marketService: MarketService,
        @inject(Types.Service) @named(Targets.Service.ProfileService) public profileService: ProfileService,
        @inject(Types.Service) @named(Targets.Service.ListingItemTemplateService) private listingItemTemplateService: ListingItemTemplateService,
        @inject(Types.Service) @named(Targets.Service.ListingItemService) private listingItemService: ListingItemService,
        @inject(Types.Service) @named(Targets.Service.ItemCategoryService) private itemCategoryService: ItemCategoryService,
        @inject(Types.Service) @named(Targets.Service.FavoriteItemService) private favoriteItemService: FavoriteItemService,
        @inject(Types.Core) @named(Core.Logger) public Logger: typeof LoggerType
    ) {
        this.log = new Logger(__filename);
    }

    /**
     * clean up the database
     * insert the default data
     *
     * @param ignoreTables
     * @param seed
     * @returns {Promise<void>}
     */
    public async clean(ignoreTables: string[], seed: boolean = true): Promise<void> {

        await this.cleanDb(ignoreTables);
        if (seed) {
            this.log.debug('seeding default data after cleaning');
            await this.defaultItemCategoryService.seedDefaultCategories();
            await this.defaultProfileService.seedDefaultProfile();
            await this.defaultMarketService.seedDefaultMarket();
            this.log.info('cleanup & default seeds done.');

            return;
        }
    }

    /**
     * creates testdata from json
     *
     * @param data
     * @returns {Promise<ListingItem>}
     */
    @validate()
    public async create<T>( @request(TestDataCreateRequest) body: TestDataCreateRequest): Promise<Bookshelf.Model<any>> {
        switch (body.model) {
            case 'listingitemtemplate': {
                return await this.listingItemTemplateService.create(body.data as ListingItemTemplateCreateRequest) as Bookshelf.Model<ListingItemTemplate>;
            }
            case 'listingitem': {
                return await this.listingItemService.create(body.data as ListingItemCreateRequest) as Bookshelf.Model<ListingItem>;
            }
            case 'profile': {
                return await this.profileService.create(body.data as ProfileCreateRequest) as Bookshelf.Model<Profile>;
            }
            case 'itemcategory': {
                return await this.itemCategoryService.create(body.data as ItemCategoryCreateRequest) as Bookshelf.Model<ItemCategory>;
            }
            case 'favoriteitem': {
                return await this.favoriteItemService.create(body.data as FavoriteItemCreateRequest) as Bookshelf.Model<FavoriteItem>;
            }
            default: {
                throw new MessageException('Not implemented');
            }
        }
    }

    /**
     * generates testdata
     *
     * @param data
     *  model - listingitemtemplate, listingitem or profile
     *  amount - amount of models to create
     *  withRelated - return full related model data or just id's, defaults to true
     *
     * @returns {Promise<ListingItem>}
     */
    @validate()
    public async generate<T>( @request(TestDataGenerateRequest) body: TestDataGenerateRequest): Promise<Bookshelf.Collection<any>> {
        switch (body.model) {
            case 'listingitemtemplate': {
                return await this.generateListingItemTemplates(body.amount, body.withRelated);
            }
            case 'listingitem': {
                return await this.generateListingItems(body.amount, body.withRelated);
            }
            case 'profile': {
                return await this.generateProfiles(body.amount, body.withRelated);
            }
            default: {
                throw new MessageException('Not implemented');
            }
        }
    }

    /**
     * clean up the db
     * todo: ignoreTables not used
     *
     * @param ignoreTables
     * @returns {Promise<void>}
     */
    private async cleanDb(ignoreTables: string[]): Promise<void> {

        // by default ignore these
        ignoreTables = this.ignoreTables.concat(ignoreTables);
        this.log.info('cleaning up the db, ignoring tables: ', this.ignoreTables);
        const options = {
            mode: 'delete',
            ignoreTables
        };
        this.log.debug('ignoreTables: ', ignoreTables);

        const tablesToClean = [
            'bid_datas',
            'bids',
            'location_markers',
            'item_locations',
            'shipping_destinations',
            'item_image_datas',
            'item_images',
            'item_informations',
            'shipping_prices',
            'item_prices',
            'escrow_ratios',
            'escrows',
            'payment_informations',
            'messaging_informations',
            'listing_item_objects',
            'listing_items',
            'listing_item_templates',
            'addresses',
            'favorite_items',
            'cryptocurrency_addresses',
            'profiles',
            'item_categories',
            'markets',
            'users'     // todo: not needed
        ];

        /*
        const existingTables = await this.getTableNames(Database.knex);
        this.log.debug('existingTables: ', existingTables);

        const tablesToClean = existingTables
            .map( (table) => {
                return table.name; // [Object.keys(table)[0]];
            })
            .filter( (tableName) => {
                return !_.includes(ignoreTables, tableName);
            });
        */
        // this.log.debug('tablesToClean: ', tablesToClean);
        for (const table of tablesToClean) {
            this.log.debug('cleaning table: ', table);
            await Database.knex.select().from(table).del();
        }
        return;
    }

    private async getTableNames(knex: any): Promise<any> {
        return await knex.raw("SELECT name FROM sqlite_master WHERE type='table';");
    }

    // -------------------
    // listingitemtemplates

    private async generateListingItemTemplates(amount: number, withRelated: boolean = true): Promise<any> {
        const items: any[] = [];
        for (let i = amount; i !== 0; i--) {
            const listingItemTemplate = await this.generateListingItemTemplateData();
            // this.log.debug('B1', JSON.stringify(listingItemTemplate, null, 2));
            const savedListingItemTemplate = await this.listingItemTemplateService.create(listingItemTemplate);
            this.log.debug('B2', JSON.stringify(savedListingItemTemplate, null, 2));
            items.push(savedListingItemTemplate);
        }
        return this.generateResponse(items, withRelated);
    }

    // -------------------
    // listingitems

    private async generateListingItems(amount: number, withRelated: boolean = true): Promise<any> {
        const items: any[] = [];
        for (let i = amount; i !== 0; i--) {
            const listingItem = await this.generateListingItemData();
            const savedListingItem = await this.listingItemService.create(listingItem);
            items.push(savedListingItem);
        }
        return this.generateResponse(items, withRelated);
    }

    // -------------------
    // profiles

    private async generateProfiles(amount: number, withRelated: boolean = true): Promise<any> {
        const items: any[] = [];
        for (let i = amount; i !== 0; i--) {
            const profile = this.generateProfileData();
            const savedProfile = await this.profileService.create(profile);
            items.push(savedProfile);
        }
        return this.generateResponse(items, withRelated);
    }

    private generateResponse(items: any, withRelated: boolean): Promise<any> {
        if (withRelated) {
            return items;
        } else {
            return items.map(item => item.id);
        }
    }

    private generateProfileData(): ProfileCreateRequest {
        const name = 'TEST-' + Faker.name.firstName();
        const address = Faker.finance.bitcoinAddress();
        const shippingAddresses = this.generateAddressesData(_.random(1, 5));
        const cryptocurrencyAddresses = this.generateCryptocurrencyAddressesData(_.random(1, 5));

        return {
            name,
            address,
            shippingAddresses,
            cryptocurrencyAddresses
        } as ProfileCreateRequest;
    }

    private generateAddressesData(amount: number): Address[] {
        const addresses: any[] = [];
        for (let i = amount; i !== 0; i--) {
            addresses.push({
                title: Faker.company.companyName(),
                addressLine1: Faker.address.streetAddress(),
                addressLine2: Faker.address.secondaryAddress(),
                city: Faker.address.city(),
                country: Faker.address.country()
            });
        }
        return addresses;
    }

    private generateCryptocurrencyAddressesData(amount: number): CryptocurrencyAddress[] {
        const cryptoAddresses: any[] = [];
        for (let i = amount; i !== 0; i--) {
            cryptoAddresses.push({
                type: Faker.random.arrayElement(Object.getOwnPropertyNames(CryptocurrencyAddressType)),
                address: Faker.finance.bitcoinAddress()
            });
        }
        return cryptoAddresses;
    }

    private async generateListingItemData(): Promise<any> {
        const defaultMarket = await this.marketService.getDefault();
        const itemInformation = this.generateItemInformationData();
        const paymentInformation = this.generatePaymentInformationData();
        const messagingInformation = this.generateMessagingInformationData();

        const listingItem = {
            hash: Faker.random.uuid(),
            itemInformation,
            paymentInformation,
            messagingInformation,
            market_id: defaultMarket.id
            // TODO: ignoring listingitemobjects for now
        };

        return listingItem;
    }

    private generateShippingDestinationsData(amount: number): any[] {
        const items: any[] = [];
        for (let i = amount; i !== 0; i--) {
            items.push({
                country: Faker.random.arrayElement(Object.getOwnPropertyNames(Country)),
                shippingAvailability: Faker.random.arrayElement(Object.getOwnPropertyNames(ShippingAvailability))
            });
        }
        return items;
    }

    private generateItemImagesData(amount: number): any[] {
        const items: any[] = [];
        for (let i = amount; i !== 0; i--) {
            const item = {
                hash: Faker.random.uuid(),
                data: {
                    dataId: Faker.internet.url(),
                    protocol: Faker.random.arrayElement(Object.getOwnPropertyNames(ImageDataProtocolType)),
                    encoding: Faker.hacker.abbreviation(),
                    data: Faker.random.image()
                }
            };
            items.push(item);
        }
        return items;
    }

    private generateItemInformationData(): any {
        const shippingDestinations = this.generateShippingDestinationsData(_.random(1, 5));
        const itemImages = this.generateItemImagesData(_.random(1, 5));
        const itemInformation = {
            title: Faker.commerce.productName(),
            shortDescription: Faker.commerce.productAdjective() + ' ' + Faker.commerce.product(),
            longDescription: Faker.lorem.paragraph(),
            itemCategory: {
                key: this.randomCategoryKey()
            },
            itemLocation: {
                region: Faker.random.arrayElement(Object.getOwnPropertyNames(Country)),
                address: Faker.address.streetAddress(),
                locationMarker: {
                    markerTitle: Faker.lorem.word(),
                    markerText: Faker.lorem.sentence(),
                    lat: Faker.address.latitude(),
                    lng: Faker.address.longitude()
                }
            },
            shippingDestinations,
            itemImages
        };
        return itemInformation;
    }

    private generatePaymentInformationData(): any {
        const paymentInformation = {
            type: Faker.random.arrayElement(Object.getOwnPropertyNames(PaymentType)),
            escrow: {
                type: Faker.random.arrayElement(Object.getOwnPropertyNames(EscrowType)),
                ratio: {
                    buyer: _.random(1, 100),
                    seller: _.random(1, 100)
                }
            },
            itemPrice: {
                currency: Faker.random.arrayElement(Object.getOwnPropertyNames(Currency)),
                basePrice: _.random(123.45, 5.43),
                shippingPrice: {
                    domestic: _.random(5.00, 1.11),
                    international: _.random(10.00, 5.003)
                },
                cryptocurrencyAddress: {
                    type: Faker.random.arrayElement(Object.getOwnPropertyNames(CryptocurrencyAddressType)),
                    address: Faker.finance.bitcoinAddress()
                }
            }
        };
        return paymentInformation;
    }

<<<<<<< HEAD
    private generateMessagingInformation(): any {
        const messagingInformation = [{
=======
    private generateMessagingInformationData(): any {
        const messagingInformation = {
>>>>>>> c14f8623
            protocol: Faker.random.arrayElement(Object.getOwnPropertyNames(MessagingProtocolType)),
            publicKey: Faker.random.uuid()
        }];
        return messagingInformation;
    }

    private async generateListingItemTemplateData(): Promise<any> {
        const itemInformation = this.generateItemInformationData();
        const paymentInformation = this.generatePaymentInformationData();
        const messagingInformation = this.generateMessagingInformationData();
        const defaultProfile = await this.profileService.getDefault();

        const listingItemTemplate = {
            hash: Faker.random.uuid(),
            itemInformation,
            paymentInformation,
            messagingInformation,
            // TODO: ignoring listingitemobjects for now
            profile_id: defaultProfile.Id
        };
        return listingItemTemplate;
    }


    private randomCategoryKey(): string {
        const categoryKeys = [
            'cat_high_business_corporate', 'cat_high_vehicles_aircraft_yachts', 'cat_high_real_estate', 'cat_high_luxyry_items',
            'cat_high_services', 'cat_housing_vacation_rentals', 'cat_housing_travel_services', 'cat_housing_apartments_rental_housing',
            'cat_apparel_adult', 'cat_apparel_children', 'cat_apparel_bags_luggage', 'cat_apparel_other', 'cat_app_android',
            'cat_app_ios', 'cat_app_windows', 'cat_app_mac', 'cat_app_web_development', 'cat_app_other', 'cat_auto_cars_truck_parts',
            'cat_auto_motorcycle', 'cat_auto_rv_boating', 'cat_auto_other', 'cat_media_books_art_print', 'cat_media_music_physical',
            'cat_media_music_digital', 'cat_media_movies_entertainment', 'cat_media_other', 'cat_mobile_accessories',
            'cat_mobile_cell_phones', 'cat_mobile_tablets', 'cat_mobile_other', 'cat_electronics_home_audio', 'cat_electronics_music_instruments',
            'cat_electronics_automation_security', 'cat_electronics_video_camera', 'cat_electronics_television_monitors',
            'cat_electronics_computers_parts', 'cat_electronics_gaming_esports', 'cat_electronics_other', 'cat_health_diet_nutrition',
            'cat_health_personal_care', 'cat_health_household_supplies', 'cat_health_beauty_products_jewelry', 'cat_health_baby_infant_care',
            'cat_health_other', 'cat_home_furniture', 'cat_home_appliances_kitchenware', 'cat_home_textiles_rugs_bedding',
            'cat_home_hardware_tools', 'cat_home_pet_supplies', 'cat_home_home_office', 'cat_home_sporting_outdoors', 'cat_home_specialty_items',
            'cat_home_other', 'cat_services_commercial', 'cat_services_freelance', 'cat_services_labor_talent', 'cat_services_transport_logistics',
            'cat_services_escrow', 'cat_services_endoflife_estate_inheritance', 'cat_services_legal_admin', 'cat_services_other',
            'cat_wholesale_consumer_goods', 'cat_wholesale_commercial_industrial', 'cat_wholesale_scientific_equipment_supplies',
            'cat_wholesale_scientific_lab_services', 'cat_wholesale_other'
        ];

        const rand = Math.floor(Math.random() * categoryKeys.length);
        return categoryKeys[rand];
    }

}<|MERGE_RESOLUTION|>--- conflicted
+++ resolved
@@ -394,13 +394,8 @@
         return paymentInformation;
     }
 
-<<<<<<< HEAD
-    private generateMessagingInformation(): any {
+    private generateMessagingInformationData(): any {
         const messagingInformation = [{
-=======
-    private generateMessagingInformationData(): any {
-        const messagingInformation = {
->>>>>>> c14f8623
             protocol: Faker.random.arrayElement(Object.getOwnPropertyNames(MessagingProtocolType)),
             publicKey: Faker.random.uuid()
         }];
