--- conflicted
+++ resolved
@@ -31,11 +31,8 @@
 import { MarketService } from './MarketService';
 import { ItemCategoryService } from './ItemCategoryService';
 import { FavoriteItemService } from './FavoriteItemService';
-<<<<<<< HEAD
 import { BidService } from './BidService';
-=======
 import { PaymentInformationService } from './PaymentInformationService';
->>>>>>> 8b5a79f8
 import { TestDataGenerateRequest } from '../requests/TestDataGenerateRequest';
 import { ProfileCreateRequest } from '../requests/ProfileCreateRequest';
 import { Address } from '../models/Address';
@@ -45,11 +42,8 @@
 import { ListingItemTemplateCreateRequest } from '../requests/ListingItemTemplateCreateRequest';
 import { ItemCategoryCreateRequest } from '../requests/ItemCategoryCreateRequest';
 import { FavoriteItemCreateRequest } from '../requests/FavoriteItemCreateRequest';
-<<<<<<< HEAD
 import { BidCreateRequest } from '../requests/BidCreateRequest';
-=======
 import { PaymentInformationCreateRequest } from '../requests/PaymentInformationCreateRequest';
->>>>>>> 8b5a79f8
 
 export class TestDataService {
 
@@ -66,11 +60,8 @@
         @inject(Types.Service) @named(Targets.Service.ListingItemService) private listingItemService: ListingItemService,
         @inject(Types.Service) @named(Targets.Service.ItemCategoryService) private itemCategoryService: ItemCategoryService,
         @inject(Types.Service) @named(Targets.Service.FavoriteItemService) private favoriteItemService: FavoriteItemService,
-<<<<<<< HEAD
         @inject(Types.Service) @named(Targets.Service.BidService) private bidService: BidService,
-=======
         @inject(Types.Service) @named(Targets.Service.PaymentInformationService) private paymentInformationService: PaymentInformationService,
->>>>>>> 8b5a79f8
         @inject(Types.Core) @named(Core.Logger) public Logger: typeof LoggerType
     ) {
         this.log = new Logger(__filename);
@@ -122,13 +113,11 @@
             case 'favoriteitem': {
                 return await this.favoriteItemService.create(body.data as FavoriteItemCreateRequest) as Bookshelf.Model<FavoriteItem>;
             }
-<<<<<<< HEAD
             case 'bid': {
                 return await this.bidService.create(body.data as BidCreateRequest) as Bookshelf.Model<Bid>;
-=======
+            }
             case 'paymentinfo': {
                 return await this.paymentInformationService.create(body.data as PaymentInformationCreateRequest) as Bookshelf.Model<PaymentInformation>;
->>>>>>> 8b5a79f8
             }
             default: {
                 throw new MessageException('Not implemented');
