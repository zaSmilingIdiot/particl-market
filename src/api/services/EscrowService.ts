--- conflicted
+++ resolved
@@ -93,72 +93,4 @@
         await this.escrowRepo.destroy(id);
     }
 
-<<<<<<< HEAD
-    @validate()
-    public async lock(@request(EscrowLockRequest) escrowRequest: EscrowLockRequest, escrow: Escrow): Promise<SmsgSendResponse> {
-
-        // NOTE: We need to change as any from here to may be Escrow like that, currently I added it as any here because here
-        // resources.Escrow module not able to include here.
-
-        const escrowModel: any = escrow;
-
-        // fetch the address
-        const addressModel = await this.addressService.findOne(escrowRequest.addressId, false);
-        const address = addressModel.toJSON();
-
-        if (_.isEmpty(escrowModel) || _.isEmpty(address)) {
-            throw new MessageException('Escrow or Address not found!');
-        }
-
-        // use escrowfactory to generate the lock message
-        const escrowActionMessage = await this.escrowFactory.getMessage(escrowRequest, escrowModel, address);
-        const marketPlaceMessage = {
-            version: process.env.MARKETPLACE_VERSION,
-            mpaction: escrowActionMessage
-        } as MarketplaceMessage;
-
-        // TODO: add profile and market addresses
-        return await this.smsgService.smsgSend('', '', marketPlaceMessage, false);
-    }
-
-    @validate()
-    public async refund(@request(EscrowRefundRequest) escrowRequest: EscrowRefundRequest, escrow: Escrow): Promise<SmsgSendResponse> {
-
-        // NOTE: We need to change as any from here to may be Escrow like that, currently I added it as any here because here
-        // resources.Escrow module not able to include here.
-
-        const escrowModel: any = escrow;
-
-        // use escrowfactory to generate the refund message
-        const escrowActionMessage = await this.escrowFactory.getMessage(escrowRequest, escrowModel);
-        const marketPlaceMessage = {
-            version: process.env.MARKETPLACE_VERSION,
-            mpaction: escrowActionMessage
-        } as MarketplaceMessage;
-
-        // TODO: add profile and market addresses
-        return await this.smsgService.smsgSend('', '', marketPlaceMessage, false);
-    }
-
-    @validate()
-    public async release(@request(EscrowReleaseRequest) escrowRequest: EscrowReleaseRequest, escrow: Escrow): Promise<SmsgSendResponse> {
-
-        // NOTE: We need to change as any from here to may be Escrow like that, currently I added it as any here because here
-        // resources.Escrow module not able to include here.
-
-        const escrowModel: any = escrow;
-
-        // use escrowfactory to generate the release message
-        const escrowActionMessage = await this.escrowFactory.getMessage(escrowRequest, escrowModel);
-        const marketPlaceMessage = {
-            version: process.env.MARKETPLACE_VERSION,
-            mpaction: escrowActionMessage
-        } as MarketplaceMessage;
-
-        // TODO: add profile and market addresses
-        return await this.smsgService.smsgSend('', '', marketPlaceMessage, false);
-    }
-
-=======
->>>>>>> f735a4e9
 }