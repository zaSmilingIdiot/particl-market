import * as Bookshelf from 'bookshelf';
import * as _ from 'lodash';
import { inject, named } from 'inversify';
import { Logger as LoggerType } from '../../core/Logger';
import { Types, Core, Targets } from '../../constants';
import { validate, request } from '../../core/api/Validate';
import { NotFoundException } from '../exceptions/NotFoundException';
import { MessageException } from '../exceptions/MessageException';
import { EscrowRepository } from '../repositories/EscrowRepository';
import { Escrow } from '../models/Escrow';
import { EscrowCreateRequest } from '../requests/EscrowCreateRequest';
import { EscrowUpdateRequest } from '../requests/EscrowUpdateRequest';
import { EscrowReleaseRequest } from '../requests/EscrowReleaseRequest';
import { EscrowRefundRequest } from '../requests/EscrowRefundRequest';
import { EscrowLockRequest } from '../requests/EscrowLockRequest';
import { ListingItemTemplateRepository } from '../repositories/ListingItemTemplateRepository';
import { PaymentInformationRepository } from '../repositories/PaymentInformationRepository';
import { EscrowRatioService } from '../services/EscrowRatioService';
import { AddressService } from '../services/AddressService';
import { MessageBroadcastService } from '../services/MessageBroadcastService';
import { EscrowFactory } from '../factories/EscrowFactory';
import { EscrowMessageInterface } from '../messages/EscrowMessageInterface';
import { EscrowMessage } from '../messages/EscrowMessage';

export class EscrowService {

    public log: LoggerType;

    constructor(
        @inject(Types.Service) @named(Targets.Service.EscrowRatioService) private escrowratioService: EscrowRatioService,
        @inject(Types.Repository) @named(Targets.Repository.EscrowRepository) public escrowRepo: EscrowRepository,
        @inject(Types.Repository) @named(Targets.Repository.ListingItemTemplateRepository) public listingItemTemplateRepo: ListingItemTemplateRepository,
        @inject(Types.Repository) @named(Targets.Repository.PaymentInformationRepository) private paymentInfoRepo: PaymentInformationRepository,
        @inject(Types.Service) @named(Targets.Service.AddressService) private addressService: AddressService,
        @inject(Types.Factory) @named(Targets.Factory.EscrowFactory) private escrowFactory: EscrowFactory,
        @inject(Types.Service) @named(Targets.Service.MessageBroadcastService) private messageBroadcastService: MessageBroadcastService,
        @inject(Types.Core) @named(Core.Logger) public Logger: typeof LoggerType
    ) {
        this.log = new Logger(__filename);
    }

    public async findAll(): Promise<Bookshelf.Collection<Escrow>> {
        return this.escrowRepo.findAll();
    }

    public async findOne(id: number, withRelated: boolean = true): Promise<Escrow> {
        const escrow = await this.escrowRepo.findOne(id, withRelated);
        if (escrow === null) {
            this.log.warn(`Escrow with the id=${id} was not found!`);
            throw new NotFoundException(id);
        }
        return escrow;
    }

    public async findOneByPaymentInformation(id: number, withRelated: boolean = true): Promise<Escrow> {
        const escrow = await this.escrowRepo.findOneByPaymentInformation(id, withRelated);
        if (escrow === null) {
            this.log.warn(`Escrow with the id=${id} was not found!`);
            throw new NotFoundException(id);
        }
        return escrow;
    }

    public async createCheckByListingItem(body: any): Promise<Escrow> {
        // check listingItem by listingItemTemplateId
        const listingItemTemplateId = body.listingItemTemplateId;
        const listingItemTemplate = await this.listingItemTemplateRepo.findOne(listingItemTemplateId);
        if (listingItemTemplate.ListingItem.length === 0) {
            // creates an Escrow related to PaymentInformation related to ListingItemTemplate
            const paymentInformation = await this.paymentInfoRepo.findOneByListingItemTemplateId(listingItemTemplateId);
            if (paymentInformation === null) {
                this.log.warn(`PaymentInformation with the listing_item_template_id=${listingItemTemplateId} was not found!`);
                throw new MessageException(`PaymentInformation with the listing_item_template_id=${listingItemTemplateId} was not found!`);
            }
            body.payment_information_id = paymentInformation.Id;
        } else {
            this.log.warn(`Escrow cannot be created becuase Listing
            Item has allready been posted with listing-item-template-id ${listingItemTemplateId}`);
            throw new MessageException(`Escrow cannot be created becuase Listing
            Item has allready been posted with listing-item-template-id ${listingItemTemplateId}`);
        }
        delete body.listingItemTemplateId;
        return this.create(body);
    }

    @validate()
    public async create( @request(EscrowCreateRequest) data: EscrowCreateRequest): Promise<Escrow> {

        const body = JSON.parse(JSON.stringify(data));

        const escrowRatio = body.ratio;
        delete body.ratio;

        // If the request body was valid we will create the escrow
        const escrow = await this.escrowRepo.create(body);

        // create related models, escrowRatio
        if (!_.isEmpty(escrowRatio)) {
            escrowRatio.escrow_id = escrow.Id;
            await this.escrowratioService.create(escrowRatio);
        }

        // finally find and return the created escrow
        return await this.findOne(escrow.Id);
    }

    public async updateCheckByListingItem(body: any): Promise<Escrow> {
        // check listingItem by listingItemTemplateId
        const listingItemTemplateId = body.listingItemTemplateId;
        const listingItemTemplate = await this.listingItemTemplateRepo.findOne(listingItemTemplateId);
        let escrowId;
        if (listingItemTemplate.ListingItem.length === 0) {
            // creates an Escrow related to PaymentInformation related to ListingItemTemplate
            const paymentInformation = await this.paymentInfoRepo.findOneByListingItemTemplateId(listingItemTemplateId);
            if (paymentInformation === null) {
                this.log.warn(`PaymentInformation with the listing_item_template_id=${listingItemTemplateId} was not found!`);
                throw new MessageException(`PaymentInformation with the listing_item_template_id=${listingItemTemplateId} was not found!`);
            }
            const escrow = await this.findOneByPaymentInformation(paymentInformation.Id, false);
            escrowId = escrow.Id;
            body.payment_information_id = paymentInformation.Id;
        } else {
            this.log.warn(`Escrow cannot be updated becuase Listing
            Item has allready been posted with listing-item-template-id ${listingItemTemplateId}`);
            throw new MessageException(`Escrow cannot be updated becuase Listing
            Item has allready been posted with listing-item-template-id ${listingItemTemplateId}`);
        }
        delete body.listingItemTemplateId;
        return this.update(escrowId, body);
    }

    @validate()
    public async update(id: number, @request(EscrowUpdateRequest) data: EscrowUpdateRequest): Promise<Escrow> {

        const body = JSON.parse(JSON.stringify(data));

        // find the existing one without related
        const escrow = await this.findOne(id, false);

        // set new values
        escrow.Type = body.type;

        // update escrow record
        const updatedEscrow = await this.escrowRepo.update(id, escrow.toJSON());

        // find related escrowratio
        let relatedRatio = updatedEscrow.related('Ratio').toJSON();

        // delete it
        await this.escrowratioService.destroy(relatedRatio.id);

        // and create new related data
        relatedRatio = body.ratio;
        relatedRatio.escrow_id = id;
        await this.escrowratioService.create(relatedRatio);

        // finally find and return the updated escrow
        const newEscrow = await this.findOne(id);
        return newEscrow;
    }

    public async destroyCheckByListingItem(listingItemTemplateId: any): Promise<void> {
        // check listingItem by listingItemTemplateId
        const listingItemTemplate = await this.listingItemTemplateRepo.findOne(listingItemTemplateId);
        let escrowId;
        if (listingItemTemplate.ListingItem.length === 0) {
            // creates an Escrow related to PaymentInformation related to ListingItemTemplate
            const paymentInformation = await this.paymentInfoRepo.findOneByListingItemTemplateId(listingItemTemplateId);
            if (paymentInformation === null) {
                this.log.warn(`PaymentInformation with the listing_item_template_id=${listingItemTemplateId} was not found!`);
                throw new MessageException(`PaymentInformation with the listing_item_template_id=${listingItemTemplateId} was not found!`);
            }
            const escrow = await this.findOneByPaymentInformation(paymentInformation.Id, false);
            escrowId = escrow.Id;
        } else {
            this.log.warn(`Escrow cannot be updated becuase Listing
            Item has allready been posted with listing-item-template-id ${listingItemTemplateId}`);
            throw new MessageException(`Escrow cannot be updated becuase Listing
            Item has allready been posted with listing-item-template-id ${listingItemTemplateId}`);
        }
        return this.destroy(escrowId);
    }

    public async destroy(id: number): Promise<void> {
        await this.escrowRepo.destroy(id);
    }

    @validate()
    public async lock( @request(EscrowLockRequest) data: EscrowLockRequest): Promise<void> {
        // fetch the escrow
        const escrowId: any = data.escrow;
        const escrow = await this.findOne(escrowId, false);
        data.escrow = escrow.toJSON();
        // fetch the address
        const addressId: any = data.address;
        const address = await this.addressService.findOne(addressId, false);
        data.address = address.toJSON();
        // escrowfactory to generate the lockmessage
<<<<<<< HEAD
        const escrowActionMessage = await this.escrowFactory.get(data);
        return await this.messageBroadcastService.broadcast(escrowActionMessage);
=======
        const escrowActionMessage = await this.escrowFactory.get(data as EscrowMessage);
        return await this.messageBroadcastService.broadcast(escrowActionMessage as EscrowMessageInterface);
>>>>>>> a46b3895
    }

    @validate()
    public async refund( @request(EscrowRefundRequest) data: EscrowRefundRequest): Promise<any> {
        // fetch the escrow
        const escrowId: any = data.escrow;
        const escrow = await this.findOne(escrowId, false);
        data.escrow = escrow.toJSON();
        // escrowfactory to generate the refundmessage
<<<<<<< HEAD
        const escrowActionMessage = await this.escrowFactory.get(data);
        return await this.messageBroadcastService.broadcast(escrowActionMessage);
=======
        const escrowActionMessage = await this.escrowFactory.get(data as EscrowMessage);
        return await this.messageBroadcastService.broadcast(escrowActionMessage as EscrowMessageInterface);
>>>>>>> a46b3895
    }

    @validate()
    public async release( @request(EscrowReleaseRequest) data: any): Promise<void> {
        // fetch the escrow
        const escrowId: any = data.escrow;
        const escrow = await this.findOne(escrowId, false);
        data.escrow = escrow.toJSON();
        // escrowfactory to generate the releasemessage
<<<<<<< HEAD
        const escrowActionMessage = await this.escrowFactory.get(data);
        return await this.messageBroadcastService.broadcast(escrowActionMessage);
=======
        const escrowActionMessage = await this.escrowFactory.get(data as EscrowMessage);
        return await this.messageBroadcastService.broadcast(escrowActionMessage as EscrowMessageInterface);
>>>>>>> a46b3895
    }


}<|MERGE_RESOLUTION|>--- conflicted
+++ resolved
@@ -196,13 +196,8 @@
         const address = await this.addressService.findOne(addressId, false);
         data.address = address.toJSON();
         // escrowfactory to generate the lockmessage
-<<<<<<< HEAD
-        const escrowActionMessage = await this.escrowFactory.get(data);
-        return await this.messageBroadcastService.broadcast(escrowActionMessage);
-=======
         const escrowActionMessage = await this.escrowFactory.get(data as EscrowMessage);
         return await this.messageBroadcastService.broadcast(escrowActionMessage as EscrowMessageInterface);
->>>>>>> a46b3895
     }
 
     @validate()
@@ -212,13 +207,8 @@
         const escrow = await this.findOne(escrowId, false);
         data.escrow = escrow.toJSON();
         // escrowfactory to generate the refundmessage
-<<<<<<< HEAD
-        const escrowActionMessage = await this.escrowFactory.get(data);
-        return await this.messageBroadcastService.broadcast(escrowActionMessage);
-=======
         const escrowActionMessage = await this.escrowFactory.get(data as EscrowMessage);
         return await this.messageBroadcastService.broadcast(escrowActionMessage as EscrowMessageInterface);
->>>>>>> a46b3895
     }
 
     @validate()
@@ -228,14 +218,8 @@
         const escrow = await this.findOne(escrowId, false);
         data.escrow = escrow.toJSON();
         // escrowfactory to generate the releasemessage
-<<<<<<< HEAD
-        const escrowActionMessage = await this.escrowFactory.get(data);
-        return await this.messageBroadcastService.broadcast(escrowActionMessage);
-=======
         const escrowActionMessage = await this.escrowFactory.get(data as EscrowMessage);
         return await this.messageBroadcastService.broadcast(escrowActionMessage as EscrowMessageInterface);
->>>>>>> a46b3895
-    }
-
+    }
 
 }