import * as Bookshelf from 'bookshelf';
import * as _ from 'lodash';
import { inject, named } from 'inversify';
import { Logger as LoggerType } from '../../core/Logger';
import { Types, Core, Targets } from '../../constants';
import { validate, request } from '../../core/api/Validate';
import { NotFoundException } from '../exceptions/NotFoundException';
import { MessageException } from '../exceptions/MessageException';
import { EscrowRepository } from '../repositories/EscrowRepository';
import { Escrow } from '../models/Escrow';
import { EscrowCreateRequest } from '../requests/EscrowCreateRequest';
import { EscrowUpdateRequest } from '../requests/EscrowUpdateRequest';
import { EscrowReleaseRequest } from '../requests/EscrowReleaseRequest';
import { EscrowRefundRequest } from '../requests/EscrowRefundRequest';
import { EscrowLockRequest } from '../requests/EscrowLockRequest';
import { RpcRequest } from '../requests/RpcRequest';
import { ListingItemTemplateRepository } from '../repositories/ListingItemTemplateRepository';
import { PaymentInformationRepository } from '../repositories/PaymentInformationRepository';
import { EscrowRatioService } from '../services/EscrowRatioService';
import { AddressService } from '../services/AddressService';
import { MessageBroadcastService } from '../services/MessageBroadcastService';
import { EscrowFactory } from '../factories/EscrowFactory';

export class EscrowService {

    public log: LoggerType;

    constructor(
        @inject(Types.Service) @named(Targets.Service.EscrowRatioService) private escrowratioService: EscrowRatioService,
        @inject(Types.Repository) @named(Targets.Repository.EscrowRepository) public escrowRepo: EscrowRepository,
        @inject(Types.Repository) @named(Targets.Repository.ListingItemTemplateRepository) public listingItemTemplateRepo: ListingItemTemplateRepository,
        @inject(Types.Repository) @named(Targets.Repository.PaymentInformationRepository) private paymentInfoRepo: PaymentInformationRepository,
        @inject(Types.Service) @named(Targets.Service.AddressService) private addressService: AddressService,
        @inject(Types.Factory) @named(Targets.Factory.EscrowFactory) private escrowFactory: EscrowFactory,
        @inject(Types.Service) @named(Targets.Service.MessageBroadcastService) private messageBroadcastService: MessageBroadcastService,
        @inject(Types.Core) @named(Core.Logger) public Logger: typeof LoggerType
    ) {
        this.log = new Logger(__filename);
    }

    public async findAll(): Promise<Bookshelf.Collection<Escrow>> {
        return this.escrowRepo.findAll();
    }

    public async findOne(id: number, withRelated: boolean = true): Promise<Escrow> {
        const escrow = await this.escrowRepo.findOne(id, withRelated);
        if (escrow === null) {
            this.log.warn(`Escrow with the id=${id} was not found!`);
            throw new NotFoundException(id);
        }
        return escrow;
    }

    public async findOneByPaymentInformation(id: number, withRelated: boolean = true): Promise<Escrow> {
        const escrow = await this.escrowRepo.findOneByPaymentInformation(id, withRelated);
        if (escrow === null) {
            this.log.warn(`Escrow with the id=${id} was not found!`);
            throw new NotFoundException(id);
        }
        return escrow;
    }

    public async createCheckByListingItem(body: any): Promise<Escrow> {
        // check listingItem by listingItemTemplateId
        const listingItemTemplateId = body.listingItemTemplateId;
        const listingItemTemplate = await this.listingItemTemplateRepo.findOne(listingItemTemplateId);
        if (listingItemTemplate.ListingItem.length === 0) {
            // creates an Escrow related to PaymentInformation related to ListingItemTemplate
            const paymentInformation = await this.paymentInfoRepo.findOneByListingItemTemplateId(listingItemTemplateId);
            if (paymentInformation === null) {
                this.log.warn(`PaymentInformation with the listing_item_template_id=${listingItemTemplateId} was not found!`);
                throw new MessageException(`PaymentInformation with the listing_item_template_id=${listingItemTemplateId} was not found!`);
            }
            body.payment_information_id = paymentInformation.Id;
        } else {
            this.log.warn(`Escrow cannot be created becuase Listing
            Item has allready been posted with listing-item-template-id ${listingItemTemplateId}`);
            throw new MessageException(`Escrow cannot be created becuase Listing
            Item has allready been posted with listing-item-template-id ${listingItemTemplateId}`);
        }
        delete body.listingItemTemplateId;
        return this.create(body);
    }

    @validate()
    public async create( @request(EscrowCreateRequest) data: EscrowCreateRequest): Promise<Escrow> {

        const body = JSON.parse(JSON.stringify(data));

        const escrowRatio = body.ratio;
        delete body.ratio;

        // If the request body was valid we will create the escrow
        const escrow = await this.escrowRepo.create(body);

<<<<<<< HEAD
        // then create escrowratio
        if (escrowRatio) {
            escrowRatio.escrow_id = escrow.Id;
            await this.escrowratioService.create(escrowRatio);
        }
=======
        // create related models, escrowRatio
        if (!_.isEmpty(escrowRatio)) {
            escrowRatio.escrow_id = escrow.Id;
            await this.escrowratioService.create(escrowRatio);
        }

>>>>>>> c14f8623
        // finally find and return the created escrow
        return await this.findOne(escrow.Id);
    }

    public async updateCheckByListingItem(body: any): Promise<Escrow> {
        // check listingItem by listingItemTemplateId
        const listingItemTemplateId = body.listingItemTemplateId;
        const listingItemTemplate = await this.listingItemTemplateRepo.findOne(listingItemTemplateId);
        let escrowId;
        if (listingItemTemplate.ListingItem.length === 0) {
            // creates an Escrow related to PaymentInformation related to ListingItemTemplate
            const paymentInformation = await this.paymentInfoRepo.findOneByListingItemTemplateId(listingItemTemplateId);
            if (paymentInformation === null) {
                this.log.warn(`PaymentInformation with the listing_item_template_id=${listingItemTemplateId} was not found!`);
                throw new MessageException(`PaymentInformation with the listing_item_template_id=${listingItemTemplateId} was not found!`);
            }
            const escrow = await this.findOneByPaymentInformation(paymentInformation.Id, false);
            escrowId = escrow.Id;
            body.payment_information_id = paymentInformation.Id;
        } else {
            this.log.warn(`Escrow cannot be updated becuase Listing
            Item has allready been posted with listing-item-template-id ${listingItemTemplateId}`);
            throw new MessageException(`Escrow cannot be updated becuase Listing
            Item has allready been posted with listing-item-template-id ${listingItemTemplateId}`);
        }
        delete body.listingItemTemplateId;
        return this.update(escrowId, body);
    }

    @validate()
    public async update(id: number, @request(EscrowUpdateRequest) data: EscrowUpdateRequest): Promise<Escrow> {

        const body = JSON.parse(JSON.stringify(data));

        // find the existing one without related
        const escrow = await this.findOne(id, false);

        // set new values
        escrow.Type = body.type;

        // update escrow record
        const updatedEscrow = await this.escrowRepo.update(id, escrow.toJSON());

        // find related escrowratio
        let relatedRatio = updatedEscrow.related('Ratio').toJSON();

        // delete it
        await this.escrowratioService.destroy(relatedRatio.id);

        // and create new related data
        relatedRatio = body.ratio;
        relatedRatio.escrow_id = id;
        await this.escrowratioService.create(relatedRatio);

        // finally find and return the updated escrow
        const newEscrow = await this.findOne(id);
        return newEscrow;
    }

    public async destroyCheckByListingItem(listingItemTemplateId: any): Promise<void> {
        // check listingItem by listingItemTemplateId
        const listingItemTemplate = await this.listingItemTemplateRepo.findOne(listingItemTemplateId);
        let escrowId;
        if (listingItemTemplate.ListingItem.length === 0) {
            // creates an Escrow related to PaymentInformation related to ListingItemTemplate
            const paymentInformation = await this.paymentInfoRepo.findOneByListingItemTemplateId(listingItemTemplateId);
            if (paymentInformation === null) {
                this.log.warn(`PaymentInformation with the listing_item_template_id=${listingItemTemplateId} was not found!`);
                throw new MessageException(`PaymentInformation with the listing_item_template_id=${listingItemTemplateId} was not found!`);
            }
            const escrow = await this.findOneByPaymentInformation(paymentInformation.Id, false);
            escrowId = escrow.Id;
        } else {
            this.log.warn(`Escrow cannot be updated becuase Listing
            Item has allready been posted with listing-item-template-id ${listingItemTemplateId}`);
            throw new MessageException(`Escrow cannot be updated becuase Listing
            Item has allready been posted with listing-item-template-id ${listingItemTemplateId}`);
        }
        return this.destroy(escrowId);
    }

    public async destroy(id: number): Promise<void> {
        await this.escrowRepo.destroy(id);
    }

    @validate()
    public async lock( @request(EscrowLockRequest) data: EscrowLockRequest): Promise<void> {
        // fetch the escrow
        const escrowId: any = data.escrow;
        const escrow = await this.findOne(escrowId, false);
        data.escrow = escrow.toJSON();
        // fetch the address
        const addressId: any = data.address;
        const address = await this.addressService.findOne(addressId, false);
        data.address = address.toJSON();
        // escrowfactory to generate the lockmessage
        const escrowActionMessage = await this.escrowFactory.get(data);
        return await this.messageBroadcastService.broadcast();
    }

    @validate()
    public async refund( @request(EscrowRefundRequest) data: EscrowRefundRequest): Promise<any> {
        // fetch the escrow
        const escrowId: any = data.escrow;
        const escrow = await this.findOne(escrowId, false);
        data.escrow = escrow.toJSON();
        // escrowfactory to generate the refundmessage
        const escrowActionMessage = await this.escrowFactory.get(data);
        return await this.messageBroadcastService.broadcast();
    }

    @validate()
    public async release( @request(EscrowReleaseRequest) data: any): Promise<void> {
        // fetch the escrow
        const escrowId: any = data.escrow;
        const escrow = await this.findOne(escrowId, false);
        data.escrow = escrow.toJSON();
        // escrowfactory to generate the releasemessage
        const escrowActionMessage = await this.escrowFactory.get(data);
        return await this.messageBroadcastService.broadcast();
    }

    // TODO: REMOVE
    // @validate()
    // public async rpcFindAll( @request(RpcRequest) data: any): Promise<Bookshelf.Collection<Escrow>> {
    //     return this.findAll();
    // }

    // @validate()
    // public async rpcFindOne( @request(RpcRequest) data: any): Promise<Escrow> {
    //     return this.findOne(data.params[0]);
    // }

    // @validate()
    // public async rpcCreate( @request(RpcRequest) data: any): Promise<Escrow> {
    //     return this.create({
    //         type: data.params[0],
    //         ratio: {
    //             buyer: data.params[1],
    //             seller: data.params[2]
    //         }
    //     });
    // }

    // @validate()
    // public async rpcUpdate( @request(RpcRequest) data: any): Promise<Escrow> {
    //     return this.update(data.params[0], {
    //         type: data.params[1],
    //         ratio: {
    //             buyer: data.params[2],
    //             seller: data.params[3]
    //         }
    //     });
    // }

    // @validate()
    // public async rpcDestroy( @request(RpcRequest) data: any): Promise<void> {
    //     return this.destroy(data.params[0]);
    // }

}<|MERGE_RESOLUTION|>--- conflicted
+++ resolved
@@ -93,20 +93,12 @@
         // If the request body was valid we will create the escrow
         const escrow = await this.escrowRepo.create(body);
 
-<<<<<<< HEAD
-        // then create escrowratio
-        if (escrowRatio) {
-            escrowRatio.escrow_id = escrow.Id;
-            await this.escrowratioService.create(escrowRatio);
-        }
-=======
         // create related models, escrowRatio
         if (!_.isEmpty(escrowRatio)) {
             escrowRatio.escrow_id = escrow.Id;
             await this.escrowratioService.create(escrowRatio);
         }
 
->>>>>>> c14f8623
         // finally find and return the created escrow
         return await this.findOne(escrow.Id);
     }
@@ -204,7 +196,7 @@
         data.address = address.toJSON();
         // escrowfactory to generate the lockmessage
         const escrowActionMessage = await this.escrowFactory.get(data);
-        return await this.messageBroadcastService.broadcast();
+        return await this.messageBroadcastService.broadcast(escrowActionMessage);
     }
 
     @validate()
@@ -215,7 +207,7 @@
         data.escrow = escrow.toJSON();
         // escrowfactory to generate the refundmessage
         const escrowActionMessage = await this.escrowFactory.get(data);
-        return await this.messageBroadcastService.broadcast();
+        return await this.messageBroadcastService.broadcast(escrowActionMessage);
     }
 
     @validate()
@@ -226,7 +218,7 @@
         data.escrow = escrow.toJSON();
         // escrowfactory to generate the releasemessage
         const escrowActionMessage = await this.escrowFactory.get(data);
-        return await this.messageBroadcastService.broadcast();
+        return await this.messageBroadcastService.broadcast(escrowActionMessage);
     }
 
     // TODO: REMOVE
