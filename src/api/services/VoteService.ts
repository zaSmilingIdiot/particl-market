--- conflicted
+++ resolved
@@ -13,10 +13,7 @@
 import { VoteCreateRequest } from '../requests/VoteCreateRequest';
 import { VoteUpdateRequest } from '../requests/VoteUpdateRequest';
 import { CoreRpcService } from './CoreRpcService';
-<<<<<<< HEAD
-=======
 import { ProposalResult } from '../models/ProposalResult';
->>>>>>> 93a0ac31
 
 export class VoteService {
 
@@ -28,19 +25,6 @@
         @inject(Types.Core) @named(Core.Logger) public Logger: typeof LoggerType
     ) {
         this.log = new Logger(__filename);
-    }
-
-    public async getVoteWeight(voter: string): Promise<number> {
-        let voteWeight;
-        try {
-            const tmpWeight = await this.coreRpcService.getAddressBalance(voter);
-            this.log.debug('Vote getaddressbalance retval = ' + JSON.stringify(tmpWeight, null, 2));
-            voteWeight = tmpWeight.balance;
-        } catch (ex) {
-            this.log.error('ERROR getting vote weight; ex = ' + JSON.stringify(ex));
-            voteWeight = 1;
-        }
-        return voteWeight;
     }
 
     public async findAll(): Promise<Bookshelf.Collection<Vote>> {
