--- conflicted
+++ resolved
@@ -65,30 +65,18 @@
         }
 
         // this.log.debug('creating: ', body);
-
-<<<<<<< HEAD
+        // create the itemPrice
+        const itemPrice = await this.itemPriceRepo.create(body);
         // then create shippingPrice
-        if (shippingPrice) {
+        if (!_.isEmpty(shippingPrice)) {
             shippingPrice.item_price_id = itemPrice.Id;
             await this.shippingpriceService.create(shippingPrice);
         }
         // then create address
-        if (cryptocurrencyAddress) {
+        if (!_.isEmpty(cryptocurrencyAddress)) {
             cryptocurrencyAddress.item_price_id = itemPrice.Id;
-            await this.cryptocurrencyaddressService.create(cryptocurrencyAddress);
+            await this.cryptocurrencyAddressService.create(cryptocurrencyAddress);
         }
-=======
-        // create the itemPrice
-        const itemPrice = await this.itemPriceRepo.create(body);
-        // this.log.debug('itemprice created: ', JSON.stringify(itemPrice, null, 2));
-
-        // create related models, shippingPrice
-        if (!_.isEmpty(shippingPrice)) {
-            shippingPrice.item_price_id = itemPrice.Id;
-            await this.shippingpriceService.create(shippingPrice);
-        }
-
->>>>>>> c14f8623
         // finally find and return the created itemPrice
         return await this.findOne(itemPrice.Id);
     }
