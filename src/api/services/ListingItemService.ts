--- conflicted
+++ resolved
@@ -88,16 +88,10 @@
         // extract and remove related models from request
         const itemInformation = body.itemInformation;
         const paymentInformation = body.paymentInformation;
-<<<<<<< HEAD
         delete body.paymentInformation;
         const messagingInformation = body.messagingInformation || [];
-=======
-        const messagingInformation = body.messagingInformation;
-        const listingItemObjects = body.listingItemObjects;
-        delete body.itemInformation;
-        delete body.paymentInformation;
->>>>>>> c14f8623
         delete body.messagingInformation;
+        const listingItemObjects = body.listingItemObjects || {};
         delete body.listingItemObjects;
 
         // this.log.debug('itemInformation to save: ', JSON.stringify(itemInformation, null, 2));
@@ -120,15 +114,9 @@
             paymentInformation.listing_item_id = listingItem.Id;
             await this.paymentInformationService.create(paymentInformation);
         }
-<<<<<<< HEAD
         for (const msgInfo of messagingInformation) {
             msgInfo.listing_item_id = listingItem.Id;
             await this.messagingInformationService.create(msgInfo);
-=======
-        if (!_.isEmpty(messagingInformation)) {
-            messagingInformation.listing_item_id = listingItem.Id;
-            await this.messagingInformationService.create(messagingInformation);
->>>>>>> c14f8623
         }
         if (!_.isEmpty(listingItemObjects)) {
             // TODO: implement
@@ -157,7 +145,6 @@
         // find related record and delete it and recreate related data
         const itemInformation = updatedListingItem.related('ItemInformation').toJSON();
         const paymentInformation = updatedListingItem.related('PaymentInformation').toJSON();
-<<<<<<< HEAD
         await this.paymentInformationService.destroy(paymentInformation.id);
         body.paymentInformation.listing_item_id = id;
         await this.paymentInformationService.create(body.paymentInformation);
@@ -171,28 +158,6 @@
         for (const msgInfo of messagingInformation) {
             msgInfo.listing_item_id = id;
             await this.messagingInformationService.create(msgInfo);
-=======
-        const messagingInformation = updatedListingItem.related('MessagingInformation').toJSON();
-        const listingItemObjects = updatedListingItem.related('ListingItemObjects').toJSON();
-
-        if (!_.isEmpty(itemInformation)) {
-            body.itemInformation.listing_item_id = id;
-            await this.itemInformationService.update(body.itemInformation.id, body.itemInformation);
-        }
-
-        if (!_.isEmpty(paymentInformation)) {
-            body.paymentInformation.listing_item_id = id;
-            await this.paymentInformationService.update(body.paymentInformation.id, body.paymentInformation);
-        }
-
-        if (!_.isEmpty(messagingInformation)) {
-            body.messagingInformation.listing_item_id = id;
-            await this.messagingInformationService.update(body.messagingInformation.id, body.messagingInformation);
-        }
-
-        if (!_.isEmpty(listingItemObjects)) {
-            // TODO: implement
->>>>>>> c14f8623
         }
 
         // finally find and return the updated listingItem
