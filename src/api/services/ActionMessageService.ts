import * as Bookshelf from 'bookshelf';
import { inject, named } from 'inversify';
import { Logger as LoggerType } from '../../core/Logger';
import { Types, Core, Targets } from '../../constants';
import { validate, request } from '../../core/api/Validate';
import * as _ from 'lodash';
import { NotFoundException } from '../exceptions/NotFoundException';
import { MessageException } from '../exceptions/MessageException';
import { NotImplementedException } from '../exceptions/NotImplementedException';
import { ActionMessageRepository } from '../repositories/ActionMessageRepository';
import { ActionMessage } from '../models/ActionMessage';
import { ActionMessageCreateRequest } from '../requests/ActionMessageCreateRequest';
import { ActionMessageUpdateRequest } from '../requests/ActionMessageUpdateRequest';
import { MessageInfoService } from './MessageInfoService';
import { MessageEscrowService } from './MessageEscrowService';
import { MessageDataService } from './MessageDataService';
import { MessageObjectService } from './MessageObjectService';
import { MarketplaceEvent } from '../messages/MarketplaceEvent';
import { MarketService } from './MarketService';
import { ActionMessageFactory } from '../factories/ActionMessageFactory';
import { ListingItemAddMessage } from '../messages/ListingItemAddMessage';
import { ListingItemMessageType } from '../enums/ListingItemMessageType';
import * as resources from 'resources';

export class ActionMessageService {

    public log: LoggerType;

    constructor(
        @inject(Types.Service) @named(Targets.Service.MessageInfoService) private messageInfoService: MessageInfoService,
        @inject(Types.Service) @named(Targets.Service.MessageEscrowService) private messageEscrowService: MessageEscrowService,
        @inject(Types.Service) @named(Targets.Service.MessageDataService) private messageDataService: MessageDataService,
        @inject(Types.Service) @named(Targets.Service.MessageObjectService) private messageObjectService: MessageObjectService,
        @inject(Types.Service) @named(Targets.Service.MarketService) public marketService: MarketService,
        @inject(Types.Factory) @named(Targets.Factory.ActionMessageFactory) private actionMessageFactory: ActionMessageFactory,
        @inject(Types.Repository) @named(Targets.Repository.ActionMessageRepository) public actionMessageRepo: ActionMessageRepository,
        @inject(Types.Core) @named(Core.Logger) public Logger: typeof LoggerType
    ) {
        this.log = new Logger(__filename);
    }

    public async findAll(): Promise<Bookshelf.Collection<ActionMessage>> {
        return this.actionMessageRepo.findAll();
    }

    public async findOne(id: number, withRelated: boolean = true): Promise<ActionMessage> {
        const actionMessage = await this.actionMessageRepo.findOne(id, withRelated);
        if (actionMessage === null) {
            this.log.warn(`ActionMessage with the id=${id} was not found!`);
            throw new NotFoundException(id);
        }
        return actionMessage;
    }

    @validate()
    public async create( @request(ActionMessageCreateRequest) data: ActionMessageCreateRequest): Promise<ActionMessage> {

        const body = JSON.parse(JSON.stringify(data));
        // this.log.debug('create ActionMessage, body: ', JSON.stringify(body, null, 2));

        const messageInfoCreateRequest = body.info;
        const messageEscrowCreateRequest = body.escrow;
        const messageDataCreateRequest = body.data;
        const actionMessageObjects = body.objects || [];

        delete body.info;
        delete body.escrow;
        delete body.data;
        delete body.objects;

        // If the request body was valid we will create the actionMessage
        let actionMessageModel = await this.actionMessageRepo.create(body);
        let actionMessage = actionMessageModel.toJSON();

        // this.log.debug('created actionMessage: ', JSON.stringify(actionMessage, null, 2));

        if (!_.isEmpty(messageInfoCreateRequest)) {
            messageInfoCreateRequest.action_message_id = actionMessage.id;
            const messageInfoModel = await this.messageInfoService.create(messageInfoCreateRequest);
            const messageInfo = messageInfoModel.toJSON();
            // this.log.debug('created messageInfo: ', JSON.stringify(messageInfo, null, 2));
        }

        if (!_.isEmpty(messageEscrowCreateRequest)) {
            messageEscrowCreateRequest.action_message_id = actionMessage.id;
            const messageEscrowModel = await this.messageEscrowService.create(messageEscrowCreateRequest);
            const messageEscrow = messageEscrowModel.toJSON();
            // this.log.debug('created messageEscrow: ', JSON.stringify(messageEscrow, null, 2));
        }

        // this.log.debug('messageDataCreateRequest: ', JSON.stringify(messageDataCreateRequest, null, 2));
        messageDataCreateRequest.action_message_id = actionMessage.id;
        const messageDataModel = await this.messageDataService.create(messageDataCreateRequest);
        const messageData = messageDataModel.toJSON();
        // this.log.debug('created messageData: ', JSON.stringify(messageData, null, 2));

        // create messageobjects

        // this.log.debug('actionMessageObjects:', JSON.stringify(body, null, 2));
        for (const object of actionMessageObjects) {
            object.action_message_id = actionMessage.id;
            const messageObjectModel = await this.messageObjectService.create(object);
            const messageObject = messageObjectModel.toJSON();
            // this.log.debug('created messageObject: ', JSON.stringify(messageObject, null, 2));

        }

        actionMessageModel = await this.findOne(actionMessage.id);
        actionMessage = actionMessageModel.toJSON();
        // this.log.debug('created actionMessage: ', JSON.stringify(actionMessage, null, 2));
        return actionMessageModel;
    }

    /**
     * save the received ActionMessage to the database
     *
     * @param {MarketplaceEvent} event
     * @returns {Promise<ActionMessage>}
     */
    public async createFromMarketplaceEvent(event: MarketplaceEvent, listingItem: resources.ListingItem): Promise<ActionMessage> {

        const message = event.marketplaceMessage;

        if (/* message.market &&*/ message.mpaction) {   // ACTIONEVENT
            // get market
            // const marketModel = await this.marketService.findByAddress(message.market);
            // const market = marketModel.toJSON();

            // find the ListingItem
<<<<<<< HEAD
            const listingItemModel = await this.listingItemService.findOneByHash(message.mpaction.item);
            const listingItem = listingItemModel.toJSON();
=======
            // const listingItemModel = await this.listingItemService.findOneByHash(message.mpaction.item);
            // const listingItem = listingItemModel.toJSON();
>>>>>>> f735a4e9

            // create ActionMessage
            const actionMessageCreateRequest = await this.actionMessageFactory.getModel(message.mpaction, listingItem.id, event.smsgMessage);
            // this.log.debug('process(), actionMessageCreateRequest:', JSON.stringify(actionMessageCreateRequest, null, 2));

            const actionMessage = await this.create(actionMessageCreateRequest);
            return actionMessage;

        } else if (/* message.market &&*/ message.item) { // LISTINGITEM
            // get market
            // const marketModel = await this.marketService.findByAddress(message.market);
            // const market = marketModel.toJSON();

            // find the ListingItem
            // const listingItemModel = await this.listingItemService.findOneByHash(message.item.hash);
            // const listingItem = listingItemModel.toJSON();

            // TODO: hack
            const listingItemAddMessage = {
                action: ListingItemMessageType.MP_ITEM_ADD,
                item: listingItem.hash,
                objects: [{
                    id: 'seller',
                    value: event.smsgMessage.from
                }]
            } as ListingItemAddMessage;

            // create ActionMessage
            const actionMessageCreateRequest = await this.actionMessageFactory.getModel(listingItemAddMessage, listingItem.id, event.smsgMessage);
            // this.log.debug('process(), actionMessageCreateRequest:', JSON.stringify(actionMessageCreateRequest, null, 2));

            const actionMessage = await this.create(actionMessageCreateRequest);
            return actionMessage;
        } else {
            throw new MessageException('Marketplace message missing market.');
        }
    }

    @validate()
    public async update(id: number, @request(ActionMessageUpdateRequest) body: ActionMessageUpdateRequest): Promise<ActionMessage> {

        throw new NotImplementedException();
/*
        // find the existing one without related
        const actionMessage = await this.findOne(id, false);

        // set new values
        actionMessage.Action = body.action;
        actionMessage.Nonce = body.nonce;
        actionMessage.Accepted = body.accepted;

        // update actionMessage record
        const updatedActionMessage = await this.actionMessageRepo.update(id, actionMessage.toJSON());

        // TODO: find related record and update it

        // TODO: finally find and return the updated actionMessage
        // const newActionMessage = await this.findOne(id);
        // return newActionMessage;

        return updatedActionMessage;
*/
    }

    public async destroy(id: number): Promise<void> {
        await this.actionMessageRepo.destroy(id);
    }

}<|MERGE_RESOLUTION|>--- conflicted
+++ resolved
@@ -127,13 +127,8 @@
             // const market = marketModel.toJSON();
 
             // find the ListingItem
-<<<<<<< HEAD
-            const listingItemModel = await this.listingItemService.findOneByHash(message.mpaction.item);
-            const listingItem = listingItemModel.toJSON();
-=======
             // const listingItemModel = await this.listingItemService.findOneByHash(message.mpaction.item);
             // const listingItem = listingItemModel.toJSON();
->>>>>>> f735a4e9
 
             // create ActionMessage
             const actionMessageCreateRequest = await this.actionMessageFactory.getModel(message.mpaction, listingItem.id, event.smsgMessage);
