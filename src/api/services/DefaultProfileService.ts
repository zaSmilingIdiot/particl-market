import * as Bookshelf from 'bookshelf';
import { inject, named } from 'inversify';
import { Logger as LoggerType } from '../../core/Logger';
import { Types, Core, Targets } from '../../constants';
import { Profile } from '../models/Profile';
import { ProfileService } from './ProfileService';
import { CoreRpcService } from './CoreRpcService';
import { ProfileCreateRequest } from '../requests/ProfileCreateRequest';

export class DefaultProfileService {

    public log: LoggerType;

    constructor(
        @inject(Types.Service) @named(Targets.Service.ProfileService) public profileService: ProfileService,
        @inject(Types.Service) @named(Targets.Service.CoreRpcService) public coreRpcService: CoreRpcService,
        @inject(Types.Core) @named(Core.Logger) public Logger: typeof LoggerType
    ) {
        this.log = new Logger(__filename);
    }

    public async seedDefaultProfile(): Promise<void> {
        const defaultProfile = {
            name: 'DEFAULT'
        } as ProfileCreateRequest;

        const newProfile = await this.insertOrUpdateProfile(defaultProfile);

        this.log.debug('default profile: ', newProfile.toJSON());
        return;
    }

    public async insertOrUpdateProfile(profile: ProfileCreateRequest): Promise<Profile> {
        let newProfile = await this.profileService.findOneByName(profile.name);
        if (newProfile === null) {
            newProfile = await this.profileService.create(profile);
<<<<<<< HEAD
=======
            this.log.debug('created new default profile');

>>>>>>> 30e7fdab
        } else {
            if (newProfile.Address === 'ERROR_NO_ADDRESS') {
                profile.address = await this.coreRpcService.getNewAddress();
            }
            newProfile = await this.profileService.update(newProfile.Id, profile);
        }
        return newProfile;
    }
}<|MERGE_RESOLUTION|>--- conflicted
+++ resolved
@@ -34,11 +34,7 @@
         let newProfile = await this.profileService.findOneByName(profile.name);
         if (newProfile === null) {
             newProfile = await this.profileService.create(profile);
-<<<<<<< HEAD
-=======
             this.log.debug('created new default profile');
-
->>>>>>> 30e7fdab
         } else {
             if (newProfile.Address === 'ERROR_NO_ADDRESS') {
                 profile.address = await this.coreRpcService.getNewAddress();
