--- conflicted
+++ resolved
@@ -26,12 +26,9 @@
 import { ListingItemObjectCreateRequest } from '../../requests/model/ListingItemObjectCreateRequest';
 import { ListingItemObjectUpdateRequest } from '../../requests/model/ListingItemObjectUpdateRequest';
 import { ListingItemObjectService } from './ListingItemObjectService';
-<<<<<<< HEAD
 import { CommentService } from './CommentService';
 import { CommentType } from '../../enums/CommentType';
-=======
 import { ItemImageService } from './ItemImageService';
->>>>>>> 4209052a
 
 export class ListingItemService {
 
@@ -320,14 +317,12 @@
     public async destroy(id: number): Promise<void> {
 
         const listingItem: resources.ListingItem = await this.findOne(id, true).then(value => value.toJSON());
-<<<<<<< HEAD
-        this.log.debug('deleting listingItem:', listingItem.id);
-
-        // Comments dont have a hard link to listing items
-        const listingComments = await this.commentService.findAllByTypeTarget(CommentType.LISTINGITEM_QUESTION_AND_ANSWERS, listingItem.hash);
+
+        // Comments dont have a hard link to listingitems
+        const listingComments = await this.commentService.findAllByTypeAndTarget(CommentType.LISTINGITEM_QUESTION_AND_ANSWERS, listingItem.hash);
         listingComments.forEach((comment) => {
             try {
-                this.log.debug('deleting listingItem comment:', comment.id);
+                this.log.debug('destroy(), deleting Comment:', comment.id);
                 comment.destroy();
             } catch (error) {
                 // Just log the error, we dont want to stop the process if one of these fails.
@@ -335,16 +330,14 @@
             }
         });
 
-=======
-
         this.log.debug('destroy(), listingItem.ItemInformation.ItemImages.length: ', listingItem.ItemInformation.ItemImages.length);
         // manually remove images
         for (const image of listingItem.ItemInformation.ItemImages) {
             await this.itemImageService.destroy(image.id);
         }
 
-        this.log.debug('destroy(), deleting listingItem:', listingItem.id);
->>>>>>> 4209052a
+        this.log.debug('destroy(), deleting ListingItem:', listingItem.id);
+
         await this.listingItemRepo.destroy(listingItem.id);
     }
 
