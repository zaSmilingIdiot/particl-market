--- conflicted
+++ resolved
@@ -403,10 +403,6 @@
             this.log.error(`Bid can not be rejected because it was already been ${bid.action}`);
             throw new MessageException(`Bid can not be rejected because it was already been ${bid.action}`);
         }
-<<<<<<< HEAD
-=======
-        return await this.smsgService.smsgSend(profile.address, market.address, marketPlaceMessage, false);
->>>>>>> 5e99501f
     }
 
     /**
