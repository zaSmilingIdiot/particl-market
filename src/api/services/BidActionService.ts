--- conflicted
+++ resolved
@@ -38,8 +38,7 @@
 import { LockedOutputService } from './LockedOutputService';
 import { BidDataValue } from '../enums/BidDataValue';
 import { SmsgMessageStatus } from '../enums/SmsgMessageStatus';
-import {SmsgMessageService} from './SmsgMessageService';
-import {Environment} from '../../core/helpers/Environment';
+import { SmsgMessageService } from './SmsgMessageService';
 
 // todo: move
 export interface OutputData {
@@ -175,13 +174,10 @@
         this.log.debug('buyerEscrowChangeAddress: ', buyerEscrowChangeAddress);
 
         // 0.16.0.3
-<<<<<<< HEAD
         // const buyerEscrowPubAddressInformation = await this.coreRpcService.validateAddress(buyerEscrowPubAddress);
         // const buyerEcrowPubAddressPublicKey = buyerEscrowPubAddressInformation.pubkey;
 
         // 0.17++ ...
-=======
->>>>>>> 6541fa37
         const buyerEscrowPubAddressInformation = await this.coreRpcService.getAddressInfo(buyerEscrowPubAddress);
         const buyerEcrowPubAddressPublicKey = buyerEscrowPubAddressInformation.pubkey;
 
@@ -419,13 +415,10 @@
         this.log.debug('sellerEscrowChangeAddress: ', sellerEscrowChangeAddress);
 
         // 0.16.0.3
-<<<<<<< HEAD
         // const sellerEscrowPubAddressInformation = await this.coreRpcService.validateAddress(sellerEscrowPubAddress);
         // const sellerEscrowPubAddressPublicKey = sellerEscrowPubAddressInformation.pubkey;
 
         // 0.17++ ...
-=======
->>>>>>> 6541fa37
         const sellerEscrowPubAddressInformation = await this.coreRpcService.getAddressInfo(sellerEscrowPubAddress);
         const sellerEscrowPubAddressPublicKey = sellerEscrowPubAddressInformation.pubkey;
 
