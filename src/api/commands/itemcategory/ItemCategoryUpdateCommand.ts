--- conflicted
+++ resolved
@@ -47,11 +47,7 @@
                 name: data.params[1],
                 description: data.params[2],
                 parent_item_category_id: parentItemCategoryId
-<<<<<<< HEAD
-            });
-=======
             } as ItemCategoryUpdateRequest);
->>>>>>> c14f8623
         } else {
             throw new MessageException(`category can't be update. id= ${data.params[0]}`);
         }
