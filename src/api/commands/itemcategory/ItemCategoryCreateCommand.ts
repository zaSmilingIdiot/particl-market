--- conflicted
+++ resolved
@@ -7,18 +7,12 @@
 import { ItemCategoryCreateRequest } from '../../requests/ItemCategoryCreateRequest';
 import { ItemCategory } from '../../models/ItemCategory';
 import { RpcCommandInterface } from '../RpcCommandInterface';
-import {CommandEnumType, Commands} from '../CommandEnumType';
+import { Commands} from '../CommandEnumType';
 import { BaseCommand } from '../BaseCommand';
-import { RpcCommandFactory } from '../../factories/RpcCommandFactory';
 
 export class ItemCategoryCreateCommand extends BaseCommand implements RpcCommandInterface<ItemCategory> {
 
     public log: LoggerType;
-<<<<<<< HEAD
-=======
-    public name: string;
-    public helpStr: string;
->>>>>>> 5bb2be92
 
     constructor(
         @inject(Types.Core) @named(Core.Logger) public Logger: typeof LoggerType,
@@ -26,18 +20,6 @@
     ) {
         super(Commands.CATEGORY_ADD);
         this.log = new Logger(__filename);
-<<<<<<< HEAD
-=======
-        this.name = 'createcategory';
-        this.helpStr = 'createcategory <categoryName> <description> (<parentItemCategoryId>|<parentItemCategoryKey>)\n'
-            + '    <categoryName>                  - String - The name of the category to create.\n'
-            + '    <description>                   - String - A description of the category to\n'
-            + '                                       create.\n'
-            + '    <parentItemCategoryId>          - Numeric - The ID of the parent category of the\n'
-            + '                                       category we\'re creating.\n'
-            + '    <parentItemCategoryKey>         - String - The identifying key of the parent\n'
-            + '                                       category of the category we\'re creating.';
->>>>>>> 5bb2be92
     }
 
     /**
@@ -65,11 +47,14 @@
     }
 
     public help(): string {
-        return this.helpStr;
-    }
-
-    public example(): any {
-        return null;
+        return this.getName() + ' <categoryName> <description> (<parentItemCategoryId>|<parentItemCategoryKey>)\n'
+            + '    <categoryName>                  - String - The name of the category to create.\n'
+            + '    <description>                   - String - A description of the category to\n'
+            + '                                       create.\n'
+            + '    <parentItemCategoryId>          - Numeric - The ID of the parent category of the\n'
+            + '                                       category we\'re creating.\n'
+            + '    <parentItemCategoryKey>         - String - The identifying key of the parent\n'
+            + '                                       category of the category we\'re creating.';
     }
 
     /**
