--- conflicted
+++ resolved
@@ -11,18 +11,12 @@
 import * as _ from 'lodash';
 import { MessageException } from '../../exceptions/MessageException';
 import { ShippingCountries } from '../../../core/helpers/ShippingCountries';
-import {CommandEnumType, Commands} from '../CommandEnumType';
+import { Commands} from '../CommandEnumType';
 import { BaseCommand } from '../BaseCommand';
-import { RpcCommandFactory } from '../../factories/RpcCommandFactory';
 
 export class ItemLocationUpdateCommand extends BaseCommand implements RpcCommandInterface<ItemLocation> {
 
     public log: LoggerType;
-<<<<<<< HEAD
-=======
-    public name: string;
-    public helpStr: string;
->>>>>>> 5bb2be92
 
     constructor(
         @inject(Types.Core) @named(Core.Logger) public Logger: typeof LoggerType,
@@ -31,19 +25,6 @@
     ) {
         super(Commands.ITEMLOCATION_UPDATE);
         this.log = new Logger(__filename);
-<<<<<<< HEAD
-=======
-        this.name = 'updateitemlocation';
-        this.helpStr = 'updateitemlocation <listingItemTemplateId> <region> <address> <gpsMarkerTitle>'
-            + ' <gpsMarkerDescription> <gpsMarkerLatitude> <gpsMarkerLongitude>\n'
-            + '    <listingItemTemplateId>    - Numeric - [TODO]\n'
-            + '    <region>                   - String - Region, i.e. country or country code.\n'
-            + '    <address>                  - [TODO] - [TODO]\n'
-            + '    <gpsMarkerTitle>           - String - [TODO]\n'
-            + '    <gpsMarkerDescription>     - Numeric - [TODO]\n'
-            + '    <gpsMarkerLatitude>        - Numeric - [TODO]\n'
-            + '    <gpsMarkerLongitude>       - Numeric - [TODO]';
->>>>>>> 5bb2be92
     }
 
     /**
@@ -91,11 +72,15 @@
     }
 
     public help(): string {
-        return this.helpStr;
-    }
-
-    public example(): any {
-        return null;
+        return this.getName() + ' <listingItemTemplateId> <region> <address> <gpsMarkerTitle>'
+            + ' <gpsMarkerDescription> <gpsMarkerLatitude> <gpsMarkerLongitude>\n'
+            + '    <listingItemTemplateId>    - Numeric - [TODO]\n'
+            + '    <region>                   - String - Region, i.e. country or country code.\n'
+            + '    <address>                  - [TODO] - [TODO]\n'
+            + '    <gpsMarkerTitle>           - String - [TODO]\n'
+            + '    <gpsMarkerDescription>     - Numeric - [TODO]\n'
+            + '    <gpsMarkerLatitude>        - Numeric - [TODO]\n'
+            + '    <gpsMarkerLongitude>       - Numeric - [TODO]';
     }
 
     /*
