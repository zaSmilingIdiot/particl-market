--- conflicted
+++ resolved
@@ -11,18 +11,12 @@
 import { ListingItemTemplateService } from '../../services/ListingItemTemplateService';
 import { ShippingCountries } from '../../../core/helpers/ShippingCountries';
 import * as _ from 'lodash';
-import {CommandEnumType, Commands} from '../CommandEnumType';
+import { Commands} from '../CommandEnumType';
 import { BaseCommand } from '../BaseCommand';
-import { RpcCommandFactory } from '../../factories/RpcCommandFactory';
 
 export class ItemLocationCreateCommand extends BaseCommand implements RpcCommandInterface<ItemLocation> {
 
     public log: LoggerType;
-<<<<<<< HEAD
-=======
-    public name: string;
-    public helpStr: string;
->>>>>>> 5bb2be92
 
     constructor(
         @inject(Types.Core) @named(Core.Logger) public Logger: typeof LoggerType,
@@ -31,20 +25,6 @@
     ) {
         super(Commands.ITEMLOCATION_ADD);
         this.log = new Logger(__filename);
-<<<<<<< HEAD
-=======
-        this.name = 'additemlocation';
-        this.helpStr = 'additemlocation <listingItemTemplateId> <region> <address> <gpsMarkerTitle> <gpsMarkerDescription> <gpsMarkerLatitude>'
-            + ' <gpsMarkerLongitude>\n'
-            + '    <listingItemTemplateId>    - Numeric - The ID of the listing item template we want\n'
-            + '                                  to associate with this item location.\n'
-            + '    <region>                   - String - Region, i.e. country or country code.\n'
-            + '    <address>                  - [TODO] - [TODO]\n'
-            + '    <gpsMarkerTitle>           - String - [TODO]\n'
-            + '    <gpsMarkerDescription>     - Numeric - [TODO]\n'
-            + '    <gpsMarkerLatitude>        - Numeric - [TODO]\n'
-            + '    <gpsMarkerLongitude>       - Numeric - [TODO]';
->>>>>>> 5bb2be92
     }
 
     /**
@@ -91,11 +71,16 @@
     }
 
     public help(): string {
-        return this.helpStr;
-    }
-
-    public example(): any {
-        return null;
+        return this.getName() + ' <listingItemTemplateId> <region> <address> <gpsMarkerTitle> <gpsMarkerDescription> <gpsMarkerLatitude>'
+            + ' <gpsMarkerLongitude>\n'
+            + '    <listingItemTemplateId>    - Numeric - The ID of the listing item template we want\n'
+            + '                                  to associate with this item location.\n'
+            + '    <region>                   - String - Region, i.e. country or country code.\n'
+            + '    <address>                  - [TODO] - [TODO]\n'
+            + '    <gpsMarkerTitle>           - String - [TODO]\n'
+            + '    <gpsMarkerDescription>     - Numeric - [TODO]\n'
+            + '    <gpsMarkerLatitude>        - Numeric - [TODO]\n'
+            + '    <gpsMarkerLongitude>       - Numeric - [TODO]';
     }
 
     /*
