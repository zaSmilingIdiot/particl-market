--- conflicted
+++ resolved
@@ -75,11 +75,7 @@
     }
 
     public help(): string {
-<<<<<<< HEAD
-        return this.getName() + ' <itemhash> [(<bidDataId>, <bidDataValue>), ...] \n'
-=======
         return this.usage() + ' -  ' + this.description() + '\n'
->>>>>>> e9a2cf1c
             + '    <itemhash>               - String - The hash of the item we want to send bids for. \n'
             + '    <bidDataId>              - [optional] Numeric - The id of the bid we want to send. \n'
             + '    <bidDataValue>           - [optional] String - The value of the bid we want to send. ';
