import * as Bookshelf from 'bookshelf';
import { inject, named } from 'inversify';
import { validate, request } from '../../../core/api/Validate';
import { Logger as LoggerType } from '../../../core/Logger';
import { Types, Core, Targets } from '../../../constants';
import { ListingItemService } from '../../services/ListingItemService';
import { RpcRequest } from '../../requests/RpcRequest';
import { RpcCommandInterface } from '../RpcCommandInterface';
import { BidMessage } from '../../messages/BidMessage';
import { NotFoundException } from '../../exceptions/NotFoundException';
import { BidFactory } from '../../factories/BidFactory';
import { Bid } from '../../models/Bid';
import { MessageBroadcastService } from '../../services/MessageBroadcastService';
import { BidMessageType } from '../../enums/BidMessageType';
import {CommandEnumType, Commands} from '../CommandEnumType';
import { BaseCommand } from '../BaseCommand';
import { RpcCommandFactory } from '../../factories/RpcCommandFactory';

export class SendBidCommand extends BaseCommand implements RpcCommandInterface<Bid> {

    public log: LoggerType;
<<<<<<< HEAD
=======
    public name: string;
    public helpStr: string;
>>>>>>> 5bb2be92

    constructor(
        @inject(Types.Core) @named(Core.Logger) public Logger: typeof LoggerType,
        @inject(Types.Service) @named(Targets.Service.ListingItemService) private listingItemService: ListingItemService,
        @inject(Types.Service) @named(Targets.Service.MessageBroadcastService) private messageBroadcastService: MessageBroadcastService,
        @inject(Types.Factory) @named(Targets.Factory.BidFactory) private bidFactory: BidFactory
    ) {
        super(Commands.DATA_ADD);
        this.log = new Logger(__filename);
<<<<<<< HEAD
=======
        this.name = 'sendbid';
        this.helpStr = 'SendBidCommand: TODO: Fill in help string.';
>>>>>>> 5bb2be92
    }

    /**
     * data.params[]:
     * [0]: hash, string
     * [1]: id, string
     * [2]: value, string
     * [3]: id, string
     * [4]: value, string
     * ......
     *
     * @param data
     * @returns {Promise<Bookshelf<void>}
     */
    @validate()
    public async execute( @request(RpcRequest) data: any): Promise<Bid> {
        // find listingItem by hash
        const listingItem = await this.listingItemService.findOneByHash(data.params[0]);

        // if listingItem not found
        if (listingItem === null) {
            this.log.warn(`ListingItem with the hash=${data.params[0]} was not found!`);
            throw new NotFoundException(data.params[0]);
        } else {
            // get listing item hash it is in first argument in the data.params
            const listingItemHash = data.params.shift();

            // convert the bid data params as bid data key value pair
            const bidData = this.setBidData(data.params);
            // broadcast the message in to the network
            await this.messageBroadcastService.broadcast({
              objects: bidData,
              listing: listingItemHash,
              action: BidMessageType.MPA_BID
            } as BidMessage);

            // TODO: We will change the return data once broadcast functionality will be implemented
            return data;
        }
    }

    public help(): string {
        return this.helpStr;
    }

    public example(): any {
        return null;
    }

    /**
     * data[]:
     * [0]: id, string
     * [1]: value, string
     * [2]: id, string
     * [3]: value, string
     * ..........
     */
    private setBidData(data: string[]): string[] {
        const bidData = [] as any;

        // convert the bid data params as bid data key value pair
        for ( let i = 0; i < data.length; i += 2 ) {
          bidData.push({id: data[i], value: data[i + 1]});
        }
        return bidData;
    }

}<|MERGE_RESOLUTION|>--- conflicted
+++ resolved
@@ -12,18 +12,12 @@
 import { Bid } from '../../models/Bid';
 import { MessageBroadcastService } from '../../services/MessageBroadcastService';
 import { BidMessageType } from '../../enums/BidMessageType';
-import {CommandEnumType, Commands} from '../CommandEnumType';
+import { Commands} from '../CommandEnumType';
 import { BaseCommand } from '../BaseCommand';
-import { RpcCommandFactory } from '../../factories/RpcCommandFactory';
 
 export class SendBidCommand extends BaseCommand implements RpcCommandInterface<Bid> {
 
     public log: LoggerType;
-<<<<<<< HEAD
-=======
-    public name: string;
-    public helpStr: string;
->>>>>>> 5bb2be92
 
     constructor(
         @inject(Types.Core) @named(Core.Logger) public Logger: typeof LoggerType,
@@ -33,11 +27,6 @@
     ) {
         super(Commands.DATA_ADD);
         this.log = new Logger(__filename);
-<<<<<<< HEAD
-=======
-        this.name = 'sendbid';
-        this.helpStr = 'SendBidCommand: TODO: Fill in help string.';
->>>>>>> 5bb2be92
     }
 
     /**
@@ -80,11 +69,7 @@
     }
 
     public help(): string {
-        return this.helpStr;
-    }
-
-    public example(): any {
-        return null;
+        return this.getName() + ' <TODO>';
     }
 
     /**
