--- conflicted
+++ resolved
@@ -13,18 +13,12 @@
 import { MessageException } from '../../exceptions/MessageException';
 import { BidMessageType } from '../../enums/BidMessageType';
 import { Bid } from '../../models/Bid';
-import {CommandEnumType, Commands} from '../CommandEnumType';
+import { Commands} from '../CommandEnumType';
 import { BaseCommand } from '../BaseCommand';
-import { RpcCommandFactory } from '../../factories/RpcCommandFactory';
 
 export class AcceptBidCommand extends BaseCommand implements RpcCommandInterface<Bid> {
 
     public log: LoggerType;
-<<<<<<< HEAD
-=======
-    public name: string;
-    public helpStr: string;
->>>>>>> 5bb2be92
 
     constructor(
         @inject(Types.Core) @named(Core.Logger) public Logger: typeof LoggerType,
@@ -34,11 +28,6 @@
     ) {
         super(Commands.BID_ACCEPT);
         this.log = new Logger(__filename);
-<<<<<<< HEAD
-=======
-        this.name = 'acceptbid';
-        this.helpStr = 'AcceptBidCommand: TODO: Fill in help string.';
->>>>>>> 5bb2be92
     }
 
     /**
@@ -85,11 +74,8 @@
     }
 
     public help(): string {
-        return this.helpStr;
+        return this.getName() + ' <TODO>';
     }
 
-    public example(): any {
-        return null;
-    }
 
 }