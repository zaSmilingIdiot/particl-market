import { inject, named } from 'inversify';
import { validate, request } from '../../../core/api/Validate';
import { Logger as LoggerType } from '../../../core/Logger';
import { Types, Core, Targets } from '../../../constants';
import { ItemInformationService } from '../../services/ItemInformationService';
import { RpcRequest } from '../../requests/RpcRequest';
import { ItemInformationUpdateRequest } from '../../requests/ItemInformationUpdateRequest';
import { ItemInformation } from '../../models/ItemInformation';
import { RpcCommandInterface } from '../RpcCommandInterface';
import {CommandEnumType, Commands} from '../CommandEnumType';
import { BaseCommand } from '../BaseCommand';
import { RpcCommandFactory } from '../../factories/RpcCommandFactory';

export class ItemInformationUpdateCommand extends BaseCommand implements RpcCommandInterface<ItemInformation> {

    public log: LoggerType;
<<<<<<< HEAD
=======
    public name: string;
    public helpStr: string;
>>>>>>> 5bb2be92

    constructor(
        @inject(Types.Core) @named(Core.Logger) public Logger: typeof LoggerType,
        @inject(Types.Service) @named(Targets.Service.ItemInformationService) private itemInformationService: ItemInformationService
    ) {
        super(Commands.ITEMINFORMATION_UPDATE);
        this.log = new Logger(__filename);
<<<<<<< HEAD
=======
        this.name = 'updateiteminformation';
        this.helpStr = 'updateiteminformation <listingItemTemplateId> <title> <shortDescription> <longDescription> <category>\n'
            + '    <listingItemTemplateId>         - Numeric - The ID of the listing item template\n'
            + '                                       whose associated item information we want to\n'
            + '                                       update.\n'
            + '    <title>                         - String - The new title of the item information\n'
            + '                                       we\'re updating.\n'
            + '    <shortDescription>              - String - The new short description of the item\n'
            + '                                       information we\'re updating.\n'
            + '    <longDescription>               - String - The new long description of the item\n'
            + '                                       information we\'re updating.\n'
            + '    <categoryKey>                   - String - The key that identifies the new\n'
            + '                                       category we want to assign to the item\n'
            + '                                       information we\'re updating.';
>>>>>>> 5bb2be92
    }

    /**
     * data.params[]:
     *  [0]: listing template id
     *  [1]: title
     *  [2]: short-description
     *  [3]: long-description
     *  [4]: category
     *
     * @param data
     * @returns {Promise<ItemInformation>}
     */
    @validate()
    public async execute( @request(RpcRequest) data: any): Promise<ItemInformation> {
        return this.itemInformationService.updateWithCheckListingTemplate({
            listing_item_template_id: data.params[0],
            title: data.params[1],
            shortDescription: data.params[2],
            longDescription: data.params[3],
            itemCategory: {
                key: data.params[4]
            }
        } as ItemInformationUpdateRequest);
    }

    public help(): string {
        return this.helpStr;
    }

    public example(): any {
        return null;
    }

}<|MERGE_RESOLUTION|>--- conflicted
+++ resolved
@@ -7,18 +7,12 @@
 import { ItemInformationUpdateRequest } from '../../requests/ItemInformationUpdateRequest';
 import { ItemInformation } from '../../models/ItemInformation';
 import { RpcCommandInterface } from '../RpcCommandInterface';
-import {CommandEnumType, Commands} from '../CommandEnumType';
+import { Commands} from '../CommandEnumType';
 import { BaseCommand } from '../BaseCommand';
-import { RpcCommandFactory } from '../../factories/RpcCommandFactory';
 
 export class ItemInformationUpdateCommand extends BaseCommand implements RpcCommandInterface<ItemInformation> {
 
     public log: LoggerType;
-<<<<<<< HEAD
-=======
-    public name: string;
-    public helpStr: string;
->>>>>>> 5bb2be92
 
     constructor(
         @inject(Types.Core) @named(Core.Logger) public Logger: typeof LoggerType,
@@ -26,23 +20,6 @@
     ) {
         super(Commands.ITEMINFORMATION_UPDATE);
         this.log = new Logger(__filename);
-<<<<<<< HEAD
-=======
-        this.name = 'updateiteminformation';
-        this.helpStr = 'updateiteminformation <listingItemTemplateId> <title> <shortDescription> <longDescription> <category>\n'
-            + '    <listingItemTemplateId>         - Numeric - The ID of the listing item template\n'
-            + '                                       whose associated item information we want to\n'
-            + '                                       update.\n'
-            + '    <title>                         - String - The new title of the item information\n'
-            + '                                       we\'re updating.\n'
-            + '    <shortDescription>              - String - The new short description of the item\n'
-            + '                                       information we\'re updating.\n'
-            + '    <longDescription>               - String - The new long description of the item\n'
-            + '                                       information we\'re updating.\n'
-            + '    <categoryKey>                   - String - The key that identifies the new\n'
-            + '                                       category we want to assign to the item\n'
-            + '                                       information we\'re updating.';
->>>>>>> 5bb2be92
     }
 
     /**
@@ -70,11 +47,19 @@
     }
 
     public help(): string {
-        return this.helpStr;
-    }
-
-    public example(): any {
-        return null;
+        return this.getName() + ' <listingItemTemplateId> <title> <shortDescription> <longDescription> <category>\n'
+            + '    <listingItemTemplateId>         - Numeric - The ID of the listing item template\n'
+            + '                                       whose associated item information we want to\n'
+            + '                                       update.\n'
+            + '    <title>                         - String - The new title of the item information\n'
+            + '                                       we\'re updating.\n'
+            + '    <shortDescription>              - String - The new short description of the item\n'
+            + '                                       information we\'re updating.\n'
+            + '    <longDescription>               - String - The new long description of the item\n'
+            + '                                       information we\'re updating.\n'
+            + '    <categoryKey>                   - String - The key that identifies the new\n'
+            + '                                       category we want to assign to the item\n'
+            + '                                       information we\'re updating.';
     }
 
 }