--- conflicted
+++ resolved
@@ -81,12 +81,7 @@
     }
 
     public help(): string {
-<<<<<<< HEAD
-        return this.getName()
-            + ' <listingItemTemplateId> (<country>|<countryCode>) <shippingAvailability> \n'
-=======
         return this.usage() + ' -  ' + this.description() + ' \n'
->>>>>>> e9a2cf1c
             + '    <listingItemTemplateId>            - Numeric - ID of the item template object we want \n'
             + '                                          to link this shipping destination to. \n'
             + '    <country>                          - String - The country name. \n'
