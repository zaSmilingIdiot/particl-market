import * as Bookshelf from 'bookshelf';
import { inject, named } from 'inversify';
import { RpcRequest } from '../../requests/RpcRequest';
import { RpcCommandInterface } from '../RpcCommandInterface';
import { validate, request } from '../../../core/api/Validate';
import { Logger as LoggerType } from '../../../core/Logger';
import { Types, Core, Targets } from '../../../constants';
import { BaseCommand } from '../BaseCommand';
import { Commands } from '../CommandEnumType';
import { ShoppingCartItems } from '../../models/ShoppingCartItems';
import { ShoppingCartItemsService } from '../../services/ShoppingCartItemsService';
import { MessageException } from '../../exceptions/MessageException';

export class ShoppingCartItemListCommand extends BaseCommand implements RpcCommandInterface<Bookshelf.Collection<ShoppingCartItems>> {

    public log: LoggerType;

    constructor(
        @inject(Types.Service) @named(Targets.Service.ShoppingCartItemsService) private shoppingCartItemsService: ShoppingCartItemsService,
        @inject(Types.Core) @named(Core.Logger) public Logger: typeof LoggerType
    ) {
        super(Commands.SHOPPINGCARTITEM_LIST);
        this.log = new Logger(__filename);
    }

    /**
     * data.params[]:
     *  [0]: cartId
     *
     * @param data
     * @returns {Promise<Bookshelf.Collection<ShoppingCartItems>>}
     */
    @validate()
    public async execute( @request(RpcRequest) data: RpcRequest): Promise<Bookshelf.Collection<ShoppingCartItems>> {
        return this.shoppingCartItemsService.findListItemsByCartId(data.params[0]);
    }

    public usage(): string {
        return this.getName() + ' <cartId> ';
    }

    public help(): string {
<<<<<<< HEAD
        return this.getName() + ' <cartId> \n'
=======
        return this.usage() + ' -  ' + this.description() + ' \n'
>>>>>>> e9a2cf1c
            + '    <cartId>                 - The Id of the shopping cart whose listingItem we want. ';
    }

    public description(): string {
        return 'List all item of shopping cart as per given cartId.';
    }

    public example(): string {
        return 'cartitem ' + this.getName() + ' 1 ';
    }
}<|MERGE_RESOLUTION|>--- conflicted
+++ resolved
@@ -40,11 +40,7 @@
     }
 
     public help(): string {
-<<<<<<< HEAD
-        return this.getName() + ' <cartId> \n'
-=======
         return this.usage() + ' -  ' + this.description() + ' \n'
->>>>>>> e9a2cf1c
             + '    <cartId>                 - The Id of the shopping cart whose listingItem we want. ';
     }
 
