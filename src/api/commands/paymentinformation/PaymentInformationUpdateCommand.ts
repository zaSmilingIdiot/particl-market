--- conflicted
+++ resolved
@@ -8,18 +8,12 @@
 import { PaymentInformation } from '../../models/PaymentInformation';
 import { RpcCommandInterface } from '../RpcCommandInterface';
 import { CryptocurrencyAddressType } from '../../enums/CryptocurrencyAddressType';
-import {CommandEnumType, Commands} from '../CommandEnumType';
+import { Commands} from '../CommandEnumType';
 import { BaseCommand } from '../BaseCommand';
-import { RpcCommandFactory } from '../../factories/RpcCommandFactory';
 
 export class PaymentInformationUpdateCommand extends BaseCommand implements RpcCommandInterface<PaymentInformation> {
 
     public log: LoggerType;
-<<<<<<< HEAD
-=======
-    public name: string;
-    public helpStr: string;
->>>>>>> 5bb2be92
 
     constructor(
         @inject(Types.Core) @named(Core.Logger) public Logger: typeof LoggerType,
@@ -27,27 +21,6 @@
     ) {
         super(Commands.PAYMENTINFORMATION_UPDATE);
         this.log = new Logger(__filename);
-<<<<<<< HEAD
-=======
-        this.name = 'updatepaymentinformation';
-        this.helpStr = 'updatepaymentinformation <listingItemTemplateId> <paymentType> <currency> <basePrice> <domesticShippingPrice>'
-            + ' <internationalShippingPrice> <paymentAddress>\n'
-            + '    <listingItemTemplateId>       - Numeric - The ID of the listing item template\n'
-            + '                                     we want to associate this payment information\n'
-            + '                                     with.\n'
-            + '    <paymentType>                 - String  - Whether associated items are for free or\n'
-            + '                                     for sale.\n'
-            + '    <currency>                    - String  - The currency that we want to receive\n'
-            + '                                     payment in.\n'
-            + '    <basePrice>                   - Numeric - The base price of the item associated\n'
-            + '                                     with this object.\n'
-            + '    <domesticShippingPrice>       - Numeric - The domestic shipping price of the\n'
-            + '                                     item associated with this object.\n'
-            + '    <internationalShippingPrice>  - Numeric - The international shipping price of\n'
-            + '                                     the item associated with this object.\n'
-            + '    <paymentAddress>              - String  - The cryptocurrency address we want to\n'
-            + '                                     receive payment in.';
->>>>>>> 5bb2be92
     }
 
     /**
@@ -91,11 +64,23 @@
     }
 
     public help(): string {
-        return this.helpStr;
-    }
-
-    public example(): any {
-        return null;
+        return this.getName() + ' <listingItemTemplateId> <paymentType> <currency> <basePrice> <domesticShippingPrice>'
+            + ' <internationalShippingPrice> <paymentAddress>\n'
+            + '    <listingItemTemplateId>       - Numeric - The ID of the listing item template\n'
+            + '                                     we want to associate this payment information\n'
+            + '                                     with.\n'
+            + '    <paymentType>                 - String  - Whether associated items are for free or\n'
+            + '                                     for sale.\n'
+            + '    <currency>                    - String  - The currency that we want to receive\n'
+            + '                                     payment in.\n'
+            + '    <basePrice>                   - Numeric - The base price of the item associated\n'
+            + '                                     with this object.\n'
+            + '    <domesticShippingPrice>       - Numeric - The domestic shipping price of the\n'
+            + '                                     item associated with this object.\n'
+            + '    <internationalShippingPrice>  - Numeric - The international shipping price of\n'
+            + '                                     the item associated with this object.\n'
+            + '    <paymentAddress>              - String  - The cryptocurrency address we want to\n'
+            + '                                     receive payment in.';
     }
 
 }