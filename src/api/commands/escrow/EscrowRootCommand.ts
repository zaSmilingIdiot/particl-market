--- conflicted
+++ resolved
@@ -5,15 +5,6 @@
 import { Logger as LoggerType } from '../../../core/Logger';
 import { Types, Core, Targets } from '../../../constants';
 import { BaseCommand } from '../BaseCommand';
-<<<<<<< HEAD
-import { EscrowCreateCommand } from './EscrowCreateCommand';
-import { EscrowDestroyCommand } from './EscrowDestroyCommand';
-import { EscrowAcceptCommand } from './EscrowAcceptCommand';
-import { EscrowRefundCommand } from './EscrowRefundCommand';
-import { EscrowReleaseCommand } from './EscrowReleaseCommand';
-import { EscrowUpdateCommand } from './EscrowUpdateCommand';
-=======
->>>>>>> d3129e83
 import { RpcCommandFactory } from '../../factories/RpcCommandFactory';
 import { Commands } from '../CommandEnumType';
 
@@ -22,16 +13,6 @@
     public log: LoggerType;
 
     constructor(
-<<<<<<< HEAD
-        @inject(Types.Command) @named(Targets.Command.escrow.EscrowCreateCommand) private escrowCreateCommand: EscrowCreateCommand,
-        @inject(Types.Command) @named(Targets.Command.escrow.EscrowDestroyCommand) private escrowDestroyCommand: EscrowDestroyCommand,
-        @inject(Types.Command) @named(Targets.Command.escrow.EscrowAcceptCommand) private escrowAcceptCommand: EscrowAcceptCommand,
-        @inject(Types.Command) @named(Targets.Command.escrow.EscrowRefundCommand) private escrowRefundCommand: EscrowRefundCommand,
-        @inject(Types.Command) @named(Targets.Command.escrow.EscrowReleaseCommand) private escrowReleaseCommand: EscrowReleaseCommand,
-        @inject(Types.Command) @named(Targets.Command.escrow.EscrowUpdateCommand) private escrowUpdateCommand: EscrowUpdateCommand,
-=======
-
->>>>>>> d3129e83
         @inject(Types.Core) @named(Core.Logger) public Logger: typeof LoggerType
     ) {
         super(Commands.ESCROW_ROOT);
