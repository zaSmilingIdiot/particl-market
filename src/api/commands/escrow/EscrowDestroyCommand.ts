import { inject, named } from 'inversify';
import { validate, request } from '../../../core/api/Validate';
import { Logger as LoggerType } from '../../../core/Logger';
import { Types, Core, Targets } from '../../../constants';
import { EscrowService } from '../../services/EscrowService';
import { RpcRequest } from '../../requests/RpcRequest';
import { RpcCommandInterface } from '../RpcCommandInterface';
import { Commands} from '../CommandEnumType';
import { BaseCommand } from '../BaseCommand';
import { RpcCommandFactory } from '../../factories/RpcCommandFactory';

export class EscrowDestroyCommand extends BaseCommand implements RpcCommandInterface<void> {

    public log: LoggerType;
<<<<<<< HEAD
=======
    public name: string;
    public helpStr: string;
>>>>>>> 5bb2be92

    constructor(
        @inject(Types.Core) @named(Core.Logger) public Logger: typeof LoggerType,
        @inject(Types.Service) @named(Targets.Service.EscrowService) private escrowService: EscrowService
    ) {
        super(Commands.ESCROW_REMOVE);
        this.log = new Logger(__filename);
<<<<<<< HEAD
=======
        this.name = 'destroyescrow';
        this.helpStr = 'escrow destroy <listingItemTemplateId>\n'
            + '    <listingItemTemplateId>         - Numeric - The ID belonging to the listing item\n'
            + '                                       template that the escrow we want to delete is\n'
            + '                                       associated with.';
>>>>>>> 5bb2be92
    }

    /**
     * data.params[]:
     *  [0]: ListingItemTemplate.id
     * @param data
     * @returns {Promise<Escrow>}
     */
    @validate()
    public async execute( @request(RpcRequest) data: any): Promise<void> {
        return this.escrowService.destroyCheckByListingItem(data.params[0]);
    }

    public help(): string {
        return this.helpStr;
    }

    public example(): any {
        return null;
    }

}<|MERGE_RESOLUTION|>--- conflicted
+++ resolved
@@ -7,16 +7,10 @@
 import { RpcCommandInterface } from '../RpcCommandInterface';
 import { Commands} from '../CommandEnumType';
 import { BaseCommand } from '../BaseCommand';
-import { RpcCommandFactory } from '../../factories/RpcCommandFactory';
 
 export class EscrowDestroyCommand extends BaseCommand implements RpcCommandInterface<void> {
 
     public log: LoggerType;
-<<<<<<< HEAD
-=======
-    public name: string;
-    public helpStr: string;
->>>>>>> 5bb2be92
 
     constructor(
         @inject(Types.Core) @named(Core.Logger) public Logger: typeof LoggerType,
@@ -24,14 +18,6 @@
     ) {
         super(Commands.ESCROW_REMOVE);
         this.log = new Logger(__filename);
-<<<<<<< HEAD
-=======
-        this.name = 'destroyescrow';
-        this.helpStr = 'escrow destroy <listingItemTemplateId>\n'
-            + '    <listingItemTemplateId>         - Numeric - The ID belonging to the listing item\n'
-            + '                                       template that the escrow we want to delete is\n'
-            + '                                       associated with.';
->>>>>>> 5bb2be92
     }
 
     /**
@@ -46,11 +32,10 @@
     }
 
     public help(): string {
-        return this.helpStr;
-    }
-
-    public example(): any {
-        return null;
+        return this.getName() + ' <listingItemTemplateId>\n'
+            + '    <listingItemTemplateId>         - Numeric - The ID belonging to the listing item\n'
+            + '                                       template that the escrow we want to delete is\n'
+            + '                                       associated with.';
     }
 
 }