import * as Bookshelf from 'bookshelf';
import { inject, named } from 'inversify';
import { validate, request } from '../../../core/api/Validate';
import { Logger as LoggerType } from '../../../core/Logger';
import { Types, Core, Targets } from '../../../constants';
import { ListingItemObjectService } from '../../services/ListingItemObjectService';
import { RpcRequest } from '../../requests/RpcRequest';
import { ListingItemObject } from '../../models/ListingItemObject';
import { RpcCommandInterface } from '../RpcCommandInterface';
import { ListingItemObjectSearchParams } from '../../requests/ListingItemObjectSearchParams';
import { Commands} from '../CommandEnumType';
import { BaseCommand } from '../BaseCommand';

export class ListingItemObjectSearchCommand extends BaseCommand implements RpcCommandInterface<Bookshelf.Collection<ListingItemObject>> {

    public log: LoggerType;

    constructor(
        @inject(Types.Core) @named(Core.Logger) public Logger: typeof LoggerType,
        @inject(Types.Service) @named(Targets.Service.ListingItemObjectService) public listingItemObjectService: ListingItemObjectService
    ) {
        super(Commands.ITEMOBJECT_SEARCH);
        this.log = new Logger(__filename);
    }

    /**
     * data.params[]:
     *  [0]: searchString, string
     *
     * @param data
     * @returns {Promise<ListingItemObject>}
     */
    @validate()
    public async execute( @request(RpcRequest) data: RpcRequest): Promise<Bookshelf.Collection<ListingItemObject>> {
        return this.listingItemObjectService.search({
            searchString: data.params[0]
        } as ListingItemObjectSearchParams);
    }

    public usage(): string {
        return this.getName() + ' <searchString> ';
    }

    public help(): string {
<<<<<<< HEAD
        return this.getName() + ' <searchString> \n'
=======
        return this.usage() + ' -  ' + this.description() + ' \n'
>>>>>>> e9a2cf1c
            + '    <searchString>           - String - A string that is used to find listing items objects by\n'
            + '                                matching their type or description. ';
    }

    public description(): string {
        return 'Search listing items objects by given string match with listing item object type or description.';
    }

    public example(): string {
        return 'itemobject ' + this.getName() + ' \'rubber chicken with a pully in the middle\' ';
    }
}<|MERGE_RESOLUTION|>--- conflicted
+++ resolved
@@ -42,11 +42,7 @@
     }
 
     public help(): string {
-<<<<<<< HEAD
-        return this.getName() + ' <searchString> \n'
-=======
         return this.usage() + ' -  ' + this.description() + ' \n'
->>>>>>> e9a2cf1c
             + '    <searchString>           - String - A string that is used to find listing items objects by\n'
             + '                                matching their type or description. ';
     }
