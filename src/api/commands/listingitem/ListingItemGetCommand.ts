import { inject, named } from 'inversify';
import { validate, request } from '../../../core/api/Validate';
import { Logger as LoggerType } from '../../../core/Logger';
import { Types, Core, Targets } from '../../../constants';
import { ListingItemService } from '../../services/ListingItemService';
import { RpcRequest } from '../../requests/RpcRequest';
import { ListingItem } from '../../models/ListingItem';
import { RpcCommandInterface } from '../RpcCommandInterface';
import { Commands} from '../CommandEnumType';
import { BaseCommand } from '../BaseCommand';

export class ListingItemGetCommand extends BaseCommand implements RpcCommandInterface<ListingItem> {

    public log: LoggerType;

    constructor(
        @inject(Types.Core) @named(Core.Logger) public Logger: typeof LoggerType,
        @inject(Types.Service) @named(Targets.Service.ListingItemService) public listingItemService: ListingItemService
    ) {
        super(Commands.ITEM_GET);
        this.log = new Logger(__filename);
    }

    /**
     * data.params[]:
     *  [0]: id or hash
     *
     * when data.params[0] is number then findById, else findOneByHash
     *
     * @param data
     * @returns {Promise<ListingItem>}
     */
    @validate()
    public async execute( @request(RpcRequest) data: RpcRequest): Promise<ListingItem> {
        let listingItem;

        if (typeof data.params[0] === 'number') {
            listingItem = await this.listingItemService.findOne(data.params[0]);
        } else {
            listingItem = await this.listingItemService.findOneByHash(data.params[0]);
        }
        return listingItem;
    }

<<<<<<< HEAD
    public help(): string {
        return this.getName() + ' [<listingItemId>|<hash>] \n'
            + '    <listingItemId>          - [optional] Numeric - The ID of the listing item we want to retrieve. \n'
            + '    <hash>                   - [optional] String - The hash of the listing item we want to retrieve. \n';
=======
    public usage(): string {
        return this.getName() + ' [<listingItemId>|<hash>] ';
    }

    public help(): string {
        return this.usage() + ' -  ' + this.description() + ' \n'
            + '    <listingItemId>          - [optional] Numeric - The ID of the listing item we want to retrieve. \n'
            + '    <hash>                   - [optional] String - The hash of the listing item we want to retrieve. ';
>>>>>>> e9a2cf1c
    }

    public description(): string {
        return 'Get a listing item via listingItemId or hash.';
    }

    public example(): string {
        return 'item ' + this.getName() + ' b90cee25-036b-4dca-8b17-0187ff325dbb';
    }
}<|MERGE_RESOLUTION|>--- conflicted
+++ resolved
@@ -42,12 +42,6 @@
         return listingItem;
     }
 
-<<<<<<< HEAD
-    public help(): string {
-        return this.getName() + ' [<listingItemId>|<hash>] \n'
-            + '    <listingItemId>          - [optional] Numeric - The ID of the listing item we want to retrieve. \n'
-            + '    <hash>                   - [optional] String - The hash of the listing item we want to retrieve. \n';
-=======
     public usage(): string {
         return this.getName() + ' [<listingItemId>|<hash>] ';
     }
@@ -56,7 +50,6 @@
         return this.usage() + ' -  ' + this.description() + ' \n'
             + '    <listingItemId>          - [optional] Numeric - The ID of the listing item we want to retrieve. \n'
             + '    <hash>                   - [optional] String - The hash of the listing item we want to retrieve. ';
->>>>>>> e9a2cf1c
     }
 
     public description(): string {
