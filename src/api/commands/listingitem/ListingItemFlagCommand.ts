--- conflicted
+++ resolved
@@ -66,16 +66,11 @@
 
         const optionsList: string[] = [ItemVote.KEEP, ItemVote.REMOVE];
         const proposalTitle = listingItemHash;
-<<<<<<< HEAD
         const profileModel = await this.profileService.findOne(profileId) // throws if not found
             .catch(reason => {
                 this.log.error('ERROR:', reason);
                 throw new MessageException('Profile not found.');
             });
-=======
-
-        const profileModel = await this.profileService.findOne(profileId); // throws if not found
->>>>>>> e01e2f47
         const profile: resources.Profile = profileModel.toJSON();
 
         // Get the default market.
