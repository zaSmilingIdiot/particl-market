import * as Bookshelf from 'bookshelf';
import { inject, named } from 'inversify';
import { validate, request } from '../../../core/api/Validate';
import { Logger as LoggerType } from '../../../core/Logger';
import { Types, Core, Targets } from '../../../constants';
import { ListingItemService } from '../../services/ListingItemService';
import { RpcRequest } from '../../requests/RpcRequest';
import { ListingItem } from '../../models/ListingItem';
import { RpcCommandInterface } from '../RpcCommandInterface';
import { ListingItemSearchParams } from '../../requests/ListingItemSearchParams';
import { Commands } from '../CommandEnumType';
import { BaseCommand } from '../BaseCommand';
import { MessageException } from '../../exceptions/MessageException';

export class ListingItemSearchCommand extends BaseCommand implements RpcCommandInterface<Bookshelf.Collection<ListingItem>> {

    public log: LoggerType;

    constructor(
        @inject(Types.Core) @named(Core.Logger) public Logger: typeof LoggerType,
        @inject(Types.Service) @named(Targets.Service.ListingItemService) public listingItemService: ListingItemService
    ) {
        super(Commands.ITEM_SEARCH);
        this.log = new Logger(__filename);
    }

    /**
     * data.params[]:
     *  [0]: page, number
     *  [1]: pageLimit, number
     *  [2]: order, SearchOrder
     *  [3]: category, number|string, if string, try to find using key, can be null
     *  [4]: type (FLAGGED | PENDING | LISTED | IN_ESCROW | SHIPPED | SOLD | EXPIRED | ALL)
     *  [5]: profileId, (NUMBER | OWN | ALL | *)
     *  [6]: minPrice, number to search item basePrice between 2 range
     *  [7]: maxPrice, number to search item basePrice between 2 range
     *  [8]: country, string, can be null
     *  [9]: shippingDestination, string, can be null
     *  [10]: searchString, string, can be null
     *  [11]: withRelated, boolean
     *
     * @param data
     * @returns {Promise<ListingItem>}
     */
    @validate()
    public async execute( @request(RpcRequest) data: RpcRequest): Promise<Bookshelf.Collection<ListingItem>> {
        if (data.params[4]){ //type
            if (typeof data.params[5] === 'number' || data.params[5] === 'OWN' || data.params[5] === 'ALL' || data.params[5] === '*') {
                return this.listingItemService.search({
                    page: data.params[0] || 1,
                    pageLimit: data.params[1] || 5, // default page limit 5
                    order: data.params[2] || 'ASC',
                    category: data.params[3],
                    type: data.params[4],
                    profileId: data.params[5],
                    minPrice: data.params[6],
                    maxPrice: data.params[7],
                    country: data.params[8],
                    shippingDestination: data.params[9],
                    searchString: data.params[10] || ''
                } as ListingItemSearchParams, data.params[11]);
            } else {
                throw new MessageException('Value needs to be number | OWN | ALL. you could pass * as all too');
            }
        } else {
            throw new MessageException('Type can\'t be blank, should be FLAGGED | PENDING | LISTED | IN_ESCROW | SHIPPED | SOLD | EXPIRED | ALL');
        }
    }

<<<<<<< HEAD
    // tslint:disable:max-line-length
    public help(): string {
        return this.getName() + ' [<page> [<pageLimit> [<order> ' +
            '[(<categoryId> | <categoryName>)[ <type> [(<profileId>| OWN | ALL) [<minPrice> [ <maxPrice> [ <country> [ <shippingDestination> [<searchString>]]]]]]]]]]\n'
            + '    <page>                          - [optional] Numeric - The number page we want to\n'
            + '                                       view of search listing item results.\n'
            + '        <pageLimit>                 - [optional] Numeric - The number of results per\n'
            + '                                       page.\n'
            + '            <order>                 - ENUM{ASC} - The order of the returned results.\n'
            + '            <categoryId>            - [optional] Numeric - The ID identifying the\n'
            + '                                       category associated with the listing items\n'
            + '                                       we want to search for.\n'
            + '            <categoryName>          - [optional] String - The key identifying the\n'
            + '                                       category associated with the listing items\n'
            + '                                       we want to search for.\n'
            + '            <type>                  -  ENUM{FLAGGED | PENDING | LISTED | IN_ESCROW | SHIPPED | SOLD | EXPIRED | ALL} \n'
            + '                                       FLAGGED = ListingItems you have flagged \n'
            + '                                       PENDING = ListingItemTemplates posted to marketplace\n' + '                                                 but not yet received as ListingItem \n'
            + '                                       IN_ESCROW = ListingItems that are escrow \n'
            + '                                       SHIPPED = ListingItems that have been shipped \n'
            + '                                       SOLD = ListingItems that have been sold \n'
            + '                                       EXPIRED = ListingItems that have been expired \n'
            + '                                       ALL = all items\n'
            + '            <profileId>             -  (NUMBER | OWN | ALL | *) \n'
            + '                                       NUMBER - ListingItems belonging to profileId \n'
            + '                                       OWN - ListingItems belonging to any profile \n'
            + '                                       ALL / * - ALL ListingItems\n'
            + '            <minPrice>              -  [optional] Numeric - The minPrice of the listing item price \n'

            + '                                       we want to search for between basePrice rance.\n'
            + '            <maxPrice>                 -  [optional] Numeric - The maxPrice of the listing item price\n'

            + '                                       we want to search for between basePrice rance.\n'
            + '            <country>                 -  [optional] String - The country of the listing item\n'

            + '                                       we want to search for.\n'
            + '           <shippingDestination>      -  [optional] String - The shipping destination of the listing item\n'
=======
    public usage(): string {
        return this.getName() + ' [<page> [<pageLimit> [<order> [(<categoryId>|<categoryName>) [(<profileId>|<ALL>) ';
    }
>>>>>>> 84d10f49

    public help(): string {
        return this.usage() + ' -  ' + this.description() + ' \n'
            + '    [<minPrice> [ <maxPrice> [ <country> [ <shippingDestination> [<searchString>]]]]]]]]] \n'
            + '    <page>                   - [optional] Numeric - The number page we want to \n'
            + '                                view of search listing item results. \n'
            + '    <pageLimit>              - [optional] Numeric - The number of results per page. \n'
            + '    <order>                  - [optional] ENUM{ASC} - The order of the returned results. \n'
            + '    <categoryId>             - [optional] Numeric - The ID identifying the category associated \n'
            + '                                with the listing items we want to search for. \n'
            + '    <categoryName>           - [optional] String - The key identifying the category associated \n'
            + '                                with the listing items we want to search for. \n'
            + '    <profileId>              - [optional] Numeric - The ID identifying the \n'
            + '    <minPrice>               - [optional] Numeric - The minimum price of the listing item price \n'
            + '                                we want to search for between basePrice range. \n'
            + '    <maxPrice>               - [optional] Numeric - The maximum price of the listing item price \n'
            + '                                we want to search for between basePrice range. \n'
            + '    <country>                - [optional] String - The country of the listing item \n'
            + '                                we want to search for. \n'
            + '    <shippingDestination>    - [optional] String - The shipping destination of the listing item \n'
            + '                                we want to search for. \n'
            + '    ALL                      - [optional] [TODO: REWRITE] any string or * or none \n'
            + '                                means dont want to search with profile \n'
            + '                                we want to search for. \n'
            + '    <searchString>           - [optional] String - A string that is used to \n'
            + '                                find listing items by their titles. ';
    }

    // tslint:enable:max-line-length

    public description(): string {
<<<<<<< HEAD
        return 'Search listing items with pagination by category id or \n'
            + ' category name or by profileId, or by listing item price \n'
            + ' min and max price range, or by country or shipping destination';
=======
        return 'Search listing items with pagination by category id or'
        + ' category name or by profileId, or by listing item price'
        + ' min and max price range, or by country or shipping destination.';
>>>>>>> 84d10f49
    }
}<|MERGE_RESOLUTION|>--- conflicted
+++ resolved
@@ -44,7 +44,7 @@
      */
     @validate()
     public async execute( @request(RpcRequest) data: RpcRequest): Promise<Bookshelf.Collection<ListingItem>> {
-        if (data.params[4]){ //type
+        if (data.params[4]) { // type
             if (typeof data.params[5] === 'number' || data.params[5] === 'OWN' || data.params[5] === 'ALL' || data.params[5] === '*') {
                 return this.listingItemService.search({
                     page: data.params[0] || 1,
@@ -67,53 +67,14 @@
         }
     }
 
-<<<<<<< HEAD
     // tslint:disable:max-line-length
-    public help(): string {
+    public usage(): string {
         return this.getName() + ' [<page> [<pageLimit> [<order> ' +
-            '[(<categoryId> | <categoryName>)[ <type> [(<profileId>| OWN | ALL) [<minPrice> [ <maxPrice> [ <country> [ <shippingDestination> [<searchString>]]]]]]]]]]\n'
-            + '    <page>                          - [optional] Numeric - The number page we want to\n'
-            + '                                       view of search listing item results.\n'
-            + '        <pageLimit>                 - [optional] Numeric - The number of results per\n'
-            + '                                       page.\n'
-            + '            <order>                 - ENUM{ASC} - The order of the returned results.\n'
-            + '            <categoryId>            - [optional] Numeric - The ID identifying the\n'
-            + '                                       category associated with the listing items\n'
-            + '                                       we want to search for.\n'
-            + '            <categoryName>          - [optional] String - The key identifying the\n'
-            + '                                       category associated with the listing items\n'
-            + '                                       we want to search for.\n'
-            + '            <type>                  -  ENUM{FLAGGED | PENDING | LISTED | IN_ESCROW | SHIPPED | SOLD | EXPIRED | ALL} \n'
-            + '                                       FLAGGED = ListingItems you have flagged \n'
-            + '                                       PENDING = ListingItemTemplates posted to marketplace\n' + '                                                 but not yet received as ListingItem \n'
-            + '                                       IN_ESCROW = ListingItems that are escrow \n'
-            + '                                       SHIPPED = ListingItems that have been shipped \n'
-            + '                                       SOLD = ListingItems that have been sold \n'
-            + '                                       EXPIRED = ListingItems that have been expired \n'
-            + '                                       ALL = all items\n'
-            + '            <profileId>             -  (NUMBER | OWN | ALL | *) \n'
-            + '                                       NUMBER - ListingItems belonging to profileId \n'
-            + '                                       OWN - ListingItems belonging to any profile \n'
-            + '                                       ALL / * - ALL ListingItems\n'
-            + '            <minPrice>              -  [optional] Numeric - The minPrice of the listing item price \n'
-
-            + '                                       we want to search for between basePrice rance.\n'
-            + '            <maxPrice>                 -  [optional] Numeric - The maxPrice of the listing item price\n'
-
-            + '                                       we want to search for between basePrice rance.\n'
-            + '            <country>                 -  [optional] String - The country of the listing item\n'
-
-            + '                                       we want to search for.\n'
-            + '           <shippingDestination>      -  [optional] String - The shipping destination of the listing item\n'
-=======
-    public usage(): string {
-        return this.getName() + ' [<page> [<pageLimit> [<order> [(<categoryId>|<categoryName>) [(<profileId>|<ALL>) ';
+        '[(<categoryId> | <categoryName>)[ <type> [(<profileId>| OWN | ALL) [<minPrice> [ <maxPrice> [ <country> [ <shippingDestination> [<searchString>]]]]]]]]]]';
     }
->>>>>>> 84d10f49
 
     public help(): string {
         return this.usage() + ' -  ' + this.description() + ' \n'
-            + '    [<minPrice> [ <maxPrice> [ <country> [ <shippingDestination> [<searchString>]]]]]]]]] \n'
             + '    <page>                   - [optional] Numeric - The number page we want to \n'
             + '                                view of search listing item results. \n'
             + '    <pageLimit>              - [optional] Numeric - The number of results per page. \n'
@@ -122,7 +83,19 @@
             + '                                with the listing items we want to search for. \n'
             + '    <categoryName>           - [optional] String - The key identifying the category associated \n'
             + '                                with the listing items we want to search for. \n'
-            + '    <profileId>              - [optional] Numeric - The ID identifying the \n'
+            + '    <type>                  -  ENUM{FLAGGED | PENDING | LISTED | IN_ESCROW | SHIPPED | SOLD | EXPIRED | ALL} \n'
+            + '                                 FLAGGED = ListingItems you have flagged \n'
+            + '                                 PENDING = ListingItemTemplates posted to marketplace\n'
+            + '                                           but not yet received as ListingItem \n'
+            + '                                 IN_ESCROW = ListingItems that are escrow \n'
+            + '                                 SHIPPED = ListingItems that have been shipped \n'
+            + '                                 SOLD = ListingItems that have been sold \n'
+            + '                                 EXPIRED = ListingItems that have been expired \n'
+            + '                                 ALL = all items\n'
+            + '    <profileId>             -  (NUMBER | OWN | ALL | *) \n'
+            + '                                 NUMBER - ListingItems belonging to profileId \n'
+            + '                                 OWN - ListingItems belonging to any profile \n'
+            + '                                 ALL / * - ALL ListingItems\n'
             + '    <minPrice>               - [optional] Numeric - The minimum price of the listing item price \n'
             + '                                we want to search for between basePrice range. \n'
             + '    <maxPrice>               - [optional] Numeric - The maximum price of the listing item price \n'
@@ -141,14 +114,8 @@
     // tslint:enable:max-line-length
 
     public description(): string {
-<<<<<<< HEAD
-        return 'Search listing items with pagination by category id or \n'
-            + ' category name or by profileId, or by listing item price \n'
-            + ' min and max price range, or by country or shipping destination';
-=======
         return 'Search listing items with pagination by category id or'
-        + ' category name or by profileId, or by listing item price'
-        + ' min and max price range, or by country or shipping destination.';
->>>>>>> 84d10f49
+            + ' category name or by profileId, or by listing item price'
+            + ' min and max price range, or by country or shipping destination.';
     }
 }