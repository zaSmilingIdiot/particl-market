--- conflicted
+++ resolved
@@ -56,11 +56,6 @@
         } as ListingItemSearchParams, data.params[10]);
     }
 
-<<<<<<< HEAD
-    public help(): string {
-        return this.getName() + ' [<page> [<pageLimit> [<order> [(<categoryId>|<categoryName>) [(<profileId>|<ALL>) \n'
-            + '    [<minPrice> [ <maxPrice> [ <country> [ <shippingDestination> [<searchString>]]]]]]]]] \n'
-=======
     public usage(): string {
         return this.getName() + ' [<page> [<pageLimit> [<order> [(<categoryId>|<categoryName>) [(<profileId>|<ALL>) '
             + '[<minPrice> [ <maxPrice> [ <country> [ <shippingDestination> [<searchString>]]]]]]]]] \n';
@@ -68,7 +63,6 @@
 
     public help(): string {
         return this.usage() + ' -  ' + this.description() + ' \n'
->>>>>>> e9a2cf1c
             + '    <page>                   - [optional] Numeric - The number page we want to \n'
             + '                                view of search listing item results. \n'
             + '    <pageLimit>              - [optional] Numeric - The number of results per page. \n'
