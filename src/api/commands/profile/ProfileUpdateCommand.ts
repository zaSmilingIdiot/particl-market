--- conflicted
+++ resolved
@@ -41,11 +41,7 @@
     }
 
     public help(): string {
-<<<<<<< HEAD
-        return this.getName() + ' <profileId> <newProfileName> \n'
-=======
         return this.usage() + ' -  ' + this.description() + ' \n'
->>>>>>> e9a2cf1c
             + '    <profileId>              - Numeric - The ID of the profile we want to modify. \n'
             + '    <newProfileName>         - String - The new name we want to apply to the profile. ';
     }
