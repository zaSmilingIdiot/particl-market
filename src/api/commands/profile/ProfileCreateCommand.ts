import { inject, named } from 'inversify';
import { validate, request } from '../../../core/api/Validate';
import { Logger as LoggerType } from '../../../core/Logger';
import { Types, Core, Targets } from '../../../constants';
import { ProfileService } from '../../services/ProfileService';
import { RpcRequest } from '../../requests/RpcRequest';
import { ProfileCreateRequest } from '../../requests/ProfileCreateRequest';
import { Profile } from '../../models/Profile';
import { RpcCommandInterface } from '../RpcCommandInterface';
import { Commands} from '../CommandEnumType';
import { BaseCommand } from '../BaseCommand';

export class ProfileCreateCommand extends BaseCommand implements RpcCommandInterface<Profile> {

    public log: LoggerType;

    constructor(
        @inject(Types.Core) @named(Core.Logger) public Logger: typeof LoggerType,
        @inject(Types.Service) @named(Targets.Service.ProfileService) private profileService: ProfileService
    ) {
        super(Commands.PROFILE_ADD);
        this.log = new Logger(__filename);
    }

    /**
     * data.params[]:
     *  [0]: profile name
     *  [1]: profile address
     *
     * @param data
     * @returns {Promise<Profile>}
     */
    @validate()
    public async execute( @request(RpcRequest) data: RpcRequest): Promise<Profile> {
        return this.profileService.create({
            name : (data.params[0] || null),
            address : (data.params[1] || null)
        } as ProfileCreateRequest);
    }

    public usage(): string {
        return this.getName() + ' <profileName> [<profileAddress>] ';
    }

    public help(): string {
<<<<<<< HEAD
        return this.getName() + ' <profileName> [<profileAddress>] \n'
=======
        return this.usage() + ' -  ' + this.description() + ' \n'
>>>>>>> e9a2cf1c
            + '    <profileName>            - The name of the profile we want to create. \n'
            + '    <profileAddress>         - [optional] the particl address of this profile. \n'
            + '                                This is the address that\'s used in the particl \n'
            + '                                messaging system. Will be automatically generated \n'
            + '                                if omitted. ';
    }

    public description(): string {
        return 'Create a new profile.';
    }

    public example(): string {
        return 'profile ' + this.getName() + ' myProfile PkE5U1Erz9bANXAxvHeiw6t14vDTP9EdNM ';
    }
}<|MERGE_RESOLUTION|>--- conflicted
+++ resolved
@@ -43,11 +43,7 @@
     }
 
     public help(): string {
-<<<<<<< HEAD
-        return this.getName() + ' <profileName> [<profileAddress>] \n'
-=======
         return this.usage() + ' -  ' + this.description() + ' \n'
->>>>>>> e9a2cf1c
             + '    <profileName>            - The name of the profile we want to create. \n'
             + '    <profileAddress>         - [optional] the particl address of this profile. \n'
             + '                                This is the address that\'s used in the particl \n'
