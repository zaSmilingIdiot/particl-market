// Copyright (c) 2017-2019, The Particl Market developers
// Distributed under the GPL software license, see the accompanying
// file COPYING or https://github.com/particl/particl-market/blob/develop/LICENSE

import { Logger as LoggerType } from '../../../core/Logger';
import { inject, named } from 'inversify';
import { validate, request } from '../../../core/api/Validate';
import { Types, Core, Targets } from '../../../constants';
import { RpcRequest } from '../../requests/RpcRequest';
import { RpcCommandInterface } from '../RpcCommandInterface';
import { ProfileService } from '../../services/model/ProfileService';
import { Commands} from '../CommandEnumType';
import { BaseCommand } from '../BaseCommand';
<<<<<<< HEAD
import { MessageException } from '../../exceptions/MessageException';
=======
import {MessageException} from '../../exceptions/MessageException';
import { MissingParamException } from '../../exceptions/MissingParamException';
import { InvalidParamException } from '../../exceptions/InvalidParamException';
import { NotFoundException } from '../../exceptions/NotFoundException';
>>>>>>> 2a604fab

export class ProfileRemoveCommand extends BaseCommand implements RpcCommandInterface<void> {
    public log: LoggerType;
    public name: string;
    public helpStr: string;

    constructor(
        @inject(Types.Core) @named(Core.Logger) public Logger: typeof LoggerType,
        @inject(Types.Service) @named(Targets.Service.model.ProfileService) private profileService: ProfileService
    ) {
        super(Commands.PROFILE_REMOVE);
        this.log = new Logger(__filename);
    }

    /**
     * data.params[]:
     *  [0]: id or name
     *
     * @param data
     * @returns {Promise<void>}
     */
    @validate()
    public async execute( @request(RpcRequest) data: RpcRequest): Promise<void> {
        if (data.params.length < 1) {
            throw new MessageException('Missing paramater id or name.');
        }

        let profileId = data.params[0];

        if (typeof data.params[0] === 'string') {
           const profile = await this.profileService.findOneByName(data.params[0]);
           profileId = profile ? profile.id : data.params[0];
        }
        return this.profileService.destroy(profileId);
    }

    public async validate(data: RpcRequest): Promise<RpcRequest> {
        if (data.params.length < 1) {
            throw new MissingParamException('profileId');
        }

        const profileId = data.params[0];
        if (typeof profileId !== 'number' && typeof profileId !== 'string') {
            throw new InvalidParamException(profileId, 'number|string');
        }

        if (typeof profileId === 'number') {
            const profile = this.profileService.findOne(profileId);
            if (!profile) {
                throw new NotFoundException(profileId);
            }
        } else {
            const profile = await this.profileService.findOneByName(data.params[0]);
            if (!profile) {
                throw new NotFoundException(profileId);
            }
        }

        return data;
    }

    public usage(): string {
        return this.getName() + ' (<profileId>|<profileName>) ';
    }

    public help(): string {
        return this.usage() + '- ' + this.description() + ' \n'
            + '    <profileID>              -  That profile ID of the profile we want to destroy. \n'
            + '    <profileName>            -  String - The name of the profile we \n'
            + '                                 want to destroy. ';
    }

    public description(): string {
        return 'Destroy a profile by profile id or profileName.';
    }

    public example(): string {
        return 'profile ' + this.getName() + ' 2 myNewProfile ';
    }
}<|MERGE_RESOLUTION|>--- conflicted
+++ resolved
@@ -2,6 +2,7 @@
 // Distributed under the GPL software license, see the accompanying
 // file COPYING or https://github.com/particl/particl-market/blob/develop/LICENSE
 
+import * as resources from 'resources';
 import { Logger as LoggerType } from '../../../core/Logger';
 import { inject, named } from 'inversify';
 import { validate, request } from '../../../core/api/Validate';
@@ -11,19 +12,13 @@
 import { ProfileService } from '../../services/model/ProfileService';
 import { Commands} from '../CommandEnumType';
 import { BaseCommand } from '../BaseCommand';
-<<<<<<< HEAD
-import { MessageException } from '../../exceptions/MessageException';
-=======
-import {MessageException} from '../../exceptions/MessageException';
 import { MissingParamException } from '../../exceptions/MissingParamException';
 import { InvalidParamException } from '../../exceptions/InvalidParamException';
-import { NotFoundException } from '../../exceptions/NotFoundException';
->>>>>>> 2a604fab
+import { ModelNotFoundException } from '../../exceptions/ModelNotFoundException';
 
 export class ProfileRemoveCommand extends BaseCommand implements RpcCommandInterface<void> {
     public log: LoggerType;
     public name: string;
-    public helpStr: string;
 
     constructor(
         @inject(Types.Core) @named(Core.Logger) public Logger: typeof LoggerType,
@@ -35,67 +30,63 @@
 
     /**
      * data.params[]:
-     *  [0]: id or name
+     *  [0]: profile: resources.Profile
      *
      * @param data
      * @returns {Promise<void>}
      */
     @validate()
     public async execute( @request(RpcRequest) data: RpcRequest): Promise<void> {
-        if (data.params.length < 1) {
-            throw new MessageException('Missing paramater id or name.');
-        }
-
-        let profileId = data.params[0];
-
-        if (typeof data.params[0] === 'string') {
-           const profile = await this.profileService.findOneByName(data.params[0]);
-           profileId = profile ? profile.id : data.params[0];
-        }
-        return this.profileService.destroy(profileId);
+        const profile: resources.Profile = data.params[0];
+        return this.profileService.destroy(profile.id);
     }
 
+    /**
+     * data.params[]:
+     *  [0]: id
+     *
+     * @param data
+     * @returns {Promise<RpcRequest>}
+     */
     public async validate(data: RpcRequest): Promise<RpcRequest> {
+
+        // make sure the required params exist
         if (data.params.length < 1) {
             throw new MissingParamException('profileId');
         }
 
-        const profileId = data.params[0];
-        if (typeof profileId !== 'number' && typeof profileId !== 'string') {
-            throw new InvalidParamException(profileId, 'number|string');
+        // make sure the params are of correct type
+        if (typeof data.params[0] !== 'number') {
+            throw new InvalidParamException('profileId', 'number');
         }
 
-        if (typeof profileId === 'number') {
-            const profile = this.profileService.findOne(profileId);
-            if (!profile) {
-                throw new NotFoundException(profileId);
-            }
-        } else {
-            const profile = await this.profileService.findOneByName(data.params[0]);
-            if (!profile) {
-                throw new NotFoundException(profileId);
-            }
-        }
+        // make sure Profile with the id exists
+        const profile: resources.Profile = await this.profileService.findOne(data.params[0])
+            .then(value => {
+                return value.toJSON();
+            })
+            .catch(reason => {
+                throw new ModelNotFoundException('Profile');
+            });
+        data.params[0] = profile;
 
         return data;
     }
 
     public usage(): string {
-        return this.getName() + ' (<profileId>|<profileName>) ';
+        return this.getName() + ' <profileId> ';
     }
 
     public help(): string {
         return this.usage() + '- ' + this.description() + ' \n'
-            + '    <profileID>              -  That profile ID of the profile we want to destroy. \n'
-            + '    <profileName>            -  String - The name of the profile we \n'
-            + '                                 want to destroy. ';
+            + '    <profileID>              -  That profile ID of the profile we want to destroy. \n';
     }
 
     public description(): string {
-        return 'Destroy a profile by profile id or profileName.';
+        return 'Destroy a Profile.';
     }
 
     public example(): string {
-        return 'profile ' + this.getName() + ' 2 myNewProfile ';
+        return 'profile ' + this.getName() + ' 2';
     }
 }