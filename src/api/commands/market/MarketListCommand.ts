--- conflicted
+++ resolved
@@ -40,11 +40,7 @@
     }
 
     public help(): string {
-<<<<<<< HEAD
-        return this.getName() + ' ';
-=======
         return this.usage() + ' -  ' + this.description();
->>>>>>> e9a2cf1c
     }
 
     public description(): string {
