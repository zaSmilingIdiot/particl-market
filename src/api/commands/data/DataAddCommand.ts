--- conflicted
+++ resolved
@@ -45,15 +45,10 @@
     }
 
     public help(): string {
-<<<<<<< HEAD
-        return this.getName() + '<model> <json> [<withRelated>] \n'
-            + '    <model>                  - String - [TODO] \n'
-=======
         return this.usage() + ' -  ' + this.description() + '\n'
             + '    <model>                  - ENUM{listingitemtemplate|listingitem|profile|itemcategory \n'
             + '                                |favoriteitem|iteminformation|bid|paymentinformation|itemimage} \n'
             + '                                - The type of data we want to generate. \n'
->>>>>>> e9a2cf1c
             + '    <json>                   - String - [TODO] \n'
             + '    <withRelated>            - [optional] Boolean - [TODO] ';
     }
