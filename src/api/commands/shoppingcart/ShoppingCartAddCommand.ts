import { inject, named } from 'inversify';
import { RpcRequest } from '../../requests/RpcRequest';
import { RpcCommandInterface } from '../RpcCommandInterface';
import { validate, request } from '../../../core/api/Validate';
import { Logger as LoggerType } from '../../../core/Logger';
import { Types, Core, Targets } from '../../../constants';
import { BaseCommand } from '../BaseCommand';
import { Commands } from '../CommandEnumType';
import { ShoppingCartsCreateRequest } from '../../requests/ShoppingCartsCreateRequest';
import { ShoppingCarts } from '../../models/ShoppingCarts';
import { ShoppingCartsService } from '../../services/ShoppingCartsService';

export class ShoppingCartAddCommand extends BaseCommand implements RpcCommandInterface<ShoppingCarts> {

    public log: LoggerType;

    constructor(
        @inject(Types.Service) @named(Targets.Service.ShoppingCartsService) private shoppingCartsService: ShoppingCartsService,
        @inject(Types.Core) @named(Core.Logger) public Logger: typeof LoggerType
    ) {
        super(Commands.SHOPPINGCART_ADD);
        this.log = new Logger(__filename);
    }

    /**
     * data.params[]:
     *  [0]: name
     *  [1]: profileId
     *
     * @param data
     * @returns {Promise<ShoppingCarts>}
     */
    @validate()
    public async execute( @request(RpcRequest) data: RpcRequest): Promise<ShoppingCarts> {
        return this.shoppingCartsService.create({
            name : data.params[0],
            profile_id : data.params[1]
        } as ShoppingCartsCreateRequest);
    }

    public help(): string {
        return this.getName() + ' <name> <profileId>\n'
            + '    <name>          - The name of the shopping cart we want to create.\n'
            + '    <profileId>       -  profile id for which cart will be created';
    }

    public description(): string {
<<<<<<< HEAD
        return 'Add a new shopping cart associate it with an profileId.';
=======
        return 'Add a new shopping cart associate it with profileId.';
>>>>>>> abd520d8
    }
}<|MERGE_RESOLUTION|>--- conflicted
+++ resolved
@@ -45,10 +45,6 @@
     }
 
     public description(): string {
-<<<<<<< HEAD
-        return 'Add a new shopping cart associate it with an profileId.';
-=======
         return 'Add a new shopping cart associate it with profileId.';
->>>>>>> abd520d8
     }
 }