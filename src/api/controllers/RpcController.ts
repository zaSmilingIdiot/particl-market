import { inject, named } from 'inversify';
import { controller, httpPost, response, requestBody } from 'inversify-express-utils';
import { app } from '../../app';
import { Types, Core, Targets } from '../../constants';
import { Logger as LoggerType } from '../../core/Logger';
import { JsonRpc2Request, JsonRpc2Response, RpcErrorCode } from '../../core/api/jsonrpc';
import { JsonRpcError } from '../../core/api/JsonRpcError';
import { EscrowService } from '../services/EscrowService';
import { ItemPriceService } from '../services/ItemPriceService';
import { PaymentInformationService } from '../services/PaymentInformationService';
import { ItemImageDataService } from '../services/ItemImageDataService';
import { ItemImageService } from '../services/ItemImageService';
import { LocationMarkerService } from '../services/LocationMarkerService';
import { ItemLocationService } from '../services/ItemLocationService';
import { ShippingDestinationService } from '../services/ShippingDestinationService';
import { ItemInformationService } from '../services/ItemInformationService';
import { MessagingInformationService } from '../services/MessagingInformationService';
import { ListingItemService } from '../services/ListingItemService';

import { RpcItemCategoryService } from '../services/rpc/RpcItemCategoryService';
import { RpcListingItemService } from '../services/rpc/RpcListingItemService';
import { RpcListingItemTemplateService } from '../services/rpc/RpcListingItemTemplateService';
import { RpcItemInformationService } from '../services/rpc/RpcItemInformationService';
import { RpcProfileService } from '../services/rpc/RpcProfileService';
import { RpcAddressService } from '../services/rpc/RpcAddressService';
import { RpcCliHelpService } from '../services/rpc/RpcCliHelpService';
import { RpcFavoriteItemService } from '../services/rpc/RpcFavoriteItemService';
import { RpcPaymentInformationService } from '../services/rpc/RpcPaymentInformationService';
import { RpcEscrowService } from '../services/rpc/RpcEscrowService';
import { RpcTestDataService } from '../services/rpc/RpcTestDataService';
<<<<<<< HEAD
import { RpcItemImageService } from '../services/rpc/RpcItemImageService';
=======
import { RpcShippingDestinationService } from '../services/rpc/RpcShippingDestinationService';
import { RpcItemLocationService } from '../services/rpc/RpcItemLocationService';
>>>>>>> 17a52dae

// Get middlewares
const rpc = app.IoC.getNamed<interfaces.Middleware>(Types.Middleware, Targets.Middleware.RpcMiddleware);
let rpcIdCount = 0;

@controller('/rpc', rpc.use)
export class RpcController {

    public log: LoggerType;
    private VERSION = '2.0';
    private MAX_INT32 = 2147483647;
    private exposedMethods = {};

    constructor(
        @inject(Types.Service) @named(Targets.Service.EscrowService) private escrowService: EscrowService,
        @inject(Types.Service) @named(Targets.Service.ItemPriceService) private itemPriceService: ItemPriceService,
        @inject(Types.Service) @named(Targets.Service.PaymentInformationService) private paymentInformationService: PaymentInformationService,
        @inject(Types.Service) @named(Targets.Service.ItemImageDataService) private imageDataService: ItemImageDataService,
        @inject(Types.Service) @named(Targets.Service.ItemImageService) private itemImageService: ItemImageService,
        @inject(Types.Service) @named(Targets.Service.LocationMarkerService) private locationMarkerService: LocationMarkerService,
        @inject(Types.Service) @named(Targets.Service.ItemLocationService) private itemLocationService: ItemLocationService,
        @inject(Types.Service) @named(Targets.Service.ShippingDestinationService) private shippingDestinationService: ShippingDestinationService,
        @inject(Types.Service) @named(Targets.Service.ItemInformationService) private itemInformationService: ItemInformationService,
        @inject(Types.Service) @named(Targets.Service.MessagingInformationService) private messagingInformationService: MessagingInformationService,
        @inject(Types.Service) @named(Targets.Service.ListingItemService) private listingItemService: ListingItemService,

        @inject(Types.Service) @named(Targets.Service.rpc.RpcCliHelpService) private rpcCliHelpService: RpcCliHelpService,
        @inject(Types.Service) @named(Targets.Service.rpc.RpcItemCategoryService) private rpcItemCategoryService: RpcItemCategoryService,
        @inject(Types.Service) @named(Targets.Service.rpc.RpcProfileService) private rpcProfileService: RpcProfileService,
        @inject(Types.Service) @named(Targets.Service.rpc.RpcAddressService) private rpcAddressService: RpcAddressService,
        @inject(Types.Service) @named(Targets.Service.rpc.RpcListingItemService) private rpcListingItemService: RpcListingItemService,
        @inject(Types.Service) @named(Targets.Service.rpc.RpcListingItemTemplateService) private rpcListingItemTemplateService: RpcListingItemTemplateService,
        @inject(Types.Service) @named(Targets.Service.rpc.RpcItemInformationService) private rpcItemInformationService: RpcItemInformationService,

        @inject(Types.Service) @named(Targets.Service.rpc.RpcFavoriteItemService) private rpcFavoriteItemService: RpcFavoriteItemService,

        @inject(Types.Service) @named(Targets.Service.rpc.RpcPaymentInformationService) private rpcPaymentInformationService: RpcPaymentInformationService,
        @inject(Types.Service) @named(Targets.Service.rpc.RpcEscrowService) private rpcEscrowService: RpcEscrowService,
        @inject(Types.Service) @named(Targets.Service.rpc.RpcTestDataService) private rpcTestDataService: RpcTestDataService,
<<<<<<< HEAD
        @inject(Types.Service) @named(Targets.Service.rpc.RpcItemImageService) private rpcItemImageService: RpcItemImageService,

=======
        @inject(Types.Service) @named(Targets.Service.rpc.RpcShippingDestinationService) private rpcShippingDestinationService: RpcShippingDestinationService,
        @inject(Types.Service) @named(Targets.Service.rpc.RpcItemLocationService) private rpcItemLocationService: RpcItemLocationService,
>>>>>>> 17a52dae

        @inject(Types.Core) @named(Core.Logger) public Logger: typeof LoggerType
    ) {
        this.log = new Logger(__filename);

        // expose/"route" the rpc methods here
        // rpcmethod: injectedInstanceName.function
        this.exposedMethods = {

            // todo: figure out a working way to pass for example: this.escrowService.create
            'itemcategory.create': 'rpcItemCategoryService.create',
            'itemcategory.find': 'rpcItemCategoryService.findOne',
            'itemcategory.findall': 'rpcItemCategoryService.findAll',
            'itemcategory.findroot': 'rpcItemCategoryService.findRoot',
            'itemcategory.update': 'rpcItemCategoryService.update',
            'itemcategory.destroy': 'rpcItemCategoryService.destroy',

            'escrow.create': 'escrowService.rpcCreate',
            'escrow.find': 'escrowService.rpcFindOne',
            'escrow.findall': 'escrowService.rpcFindAll',
            'escrow.update': 'escrowService.rpcUpdate',
            'escrow.destroy': 'escrowService.rpcDestroy',
            'itemprice.create': 'itemPriceService.rpcCreate',
            'itemprice.find': 'itemPriceService.rpcFindOne',
            'itemprice.findall': 'itemPriceService.rpcFindAll',
            'itemprice.update': 'itemPriceService.rpcUpdate',
            'itemprice.destroy': 'itemPriceService.rpcDestroy',
            'paymentinformation.create': 'paymentInformationService.rpcCreate',
            'paymentinformation.find': 'paymentInformationService.rpcFindOne',
            'paymentinformation.findall': 'paymentInformationService.rpcFindAll',
            'paymentinformation.update': 'paymentInformationService.rpcUpdate',
            'paymentinformation.destroy': 'paymentInformationService.rpcDestroy',
            'itemimagedata.create': 'imageDataService.rpcCreate',
            'itemimagedata.find': 'imageDataService.rpcFindOne',
            'itemimagedata.findall': 'imageDataService.rpcFindAll',
            'itemimagedata.update': 'imageDataService.rpcUpdate',
            'itemimagedata.destroy': 'imageDataService.rpcDestroy',
            'itemimage.create': 'itemImageService.rpcCreate',
            'itemimage.find': 'itemImageService.rpcFindOne',
            'itemimage.findall': 'itemImageService.rpcFindAll',
            'itemimage.update': 'itemImageService.rpcUpdate',
            'itemimage.destroy': 'itemCategoryService.rpcDestroy',
            'locationmarker.create': 'locationMarkerService.rpcCreate',
            'locationmarker.find': 'locationMarkerService.rpcFindOne',
            'locationmarker.findall': 'locationMarkerService.rpcFindAll',
            'locationmarker.update': 'locationMarkerService.rpcUpdate',
            'locationmarker.destroy': 'locationMarkerService.rpcDestroy',
            'itemlocation.create': 'itemLocationService.rpcCreate',
            'itemlocation.find': 'itemLocationService.rpcFindOne',
            'itemlocation.findall': 'itemLocationService.rpcFindAll',
            'itemlocation.update': 'itemLocationService.rpcUpdate',
            'itemlocation.destroy': 'itemLocationService.rpcDestroy',
            'shipping.create': 'shippingDestinationService.rpcCreate',
            'shipping.find': 'shippingDestinationService.rpcFindOne',
            'shipping.findall': 'shippingDestinationService.rpcFindAll',
            'shipping.update': 'shippingDestinationService.rpcUpdate',
            'shipping.destroy': 'shippingDestinationService.rpcDestroy',
            'iteminformation.create': 'itemInformationService.rpcCreate',
            'iteminformation.find': 'itemInformationService.rpcFindOne',
            'iteminformation.findall': 'itemInformationService.rpcFindAll',
            'iteminformation.update': 'itemInformationService.rpcUpdate',
            'iteminformation.destroy': 'itemInformationService.rpcDestroy',
            'messaginginformation.create': 'messagingInformationService.rpcCreate',
            'messaginginformation.find': 'messagingInformationService.rpcFindOne',
            'messaginginformation.findall': 'messagingInformationService.rpcFindAll',
            'messaginginformation.update': 'messagingInformationService.rpcUpdate',
            'messaginginformation.destroy': 'messagingInformationService.rpcDestroy',
            'listingitem.create': 'listingItemService.create',
            'listingitem.find': 'listingItemService.findOne',
            'listingitem.findall': 'listingItemService.findAll',
            'listingitem.findbycategory': 'listingItemService.findByCategory',
            'listingitem.update': 'listingItemService.update',
            'listingitem.destroy': 'listingItemService.destroy',

            'profile.create': 'rpcProfileService.rpcCreate',
            'profile.update': 'rpcProfileService.rpcUpdate',
            'profile.find': 'rpcProfileService.rpcFindOne',
            'address.create': 'rpcAddressService.rpcCreate',
            'address.update': 'rpcAddressService.rpcUpdate',
            // everything above is/was used for testing

            // mappings below are for the final/real rpc api
            // profile
            'help': 'rpcCliHelpService.help',
            'createprofile': 'rpcProfileService.create',
            'updateprofile': 'rpcProfileService.update',
            'getprofile': 'rpcProfileService.findOne',

            // profile / addresses
            'createaddress': 'rpcAddressService.create',
            'updateaddress': 'rpcAddressService.update',

            // listing items
            'finditems': 'rpcListingItemService.search',
            'getitem': 'rpcListingItemService.findOne',
            'findownitems': 'rpcListingItemService.findOwnItems',

            // listing items
            'createlistingitemtemplate': 'rpcListingItemTemplateService.create',
            'getlistingitemtemplate': 'rpcListingItemTemplateService.findOne',
            'searchlistingitemtemplate': 'rpcListingItemTemplateService.search',

            // item information
            'createiteminformation': 'rpcItemInformationService.create',
            'getiteminformation': 'rpcItemInformationService.findOne',
            'updateiteminformation': 'rpcItemInformationService.update',

            // categories
            'createcategory': 'rpcItemCategoryService.create',
            'updatecategory': 'rpcItemCategoryService.update',
            'removecategory': 'rpcItemCategoryService.destroy',
            'getcategories': 'rpcItemCategoryService.findRoot',
            'getcategory': 'rpcItemCategoryService.findOne',
            'findcategory': 'rpcItemCategoryService.search',

            // favorite items
            'addfavorite': 'rpcFavoriteItemService.create',
            'removefavorite': 'rpcFavoriteItemService.destroy',

            // paymentInformation
            'updatepaymentinformation': 'rpcPaymentInformationService.update',

            // escrow
            'createescrow': 'rpcEscrowService.create',
            'updateescrow': 'rpcEscrowService.update',
            'destroyescrow': 'rpcEscrowService.destroy',

            // test data management
            'cleandb': 'rpcTestDataService.clean',
            'adddata': 'rpcTestDataService.create',
            'generatedata': 'rpcTestDataService.generate',

<<<<<<< HEAD
            // itemImage
            'additemimage': 'rpcItemImageService.create',
            'removeitemimage': 'rpcItemImageService.destroy'
=======
            // shippingDestination
            'addshippingdestination': 'rpcShippingDestinationService.create',
            'removeshippingdestination': 'rpcShippingDestinationService.destroy',

            // item location
            'updateitemlocation': 'rpcItemLocationService.update',
            'removeitemlocation': 'rpcItemLocationService.destroy'
>>>>>>> 17a52dae

        };
    }

    @httpPost('/')
    public async handleRPC( @response() res: myExpress.Response, @requestBody() body: any): Promise<any> {

        const rpcRequest = this.createRequest(body.method, body.params, body.id);
        this.log.debug('controller.handleRPC() rpcRequest:', JSON.stringify(rpcRequest, null, 2));

        // check that we have exposed the method
        if (this.exposedMethods.hasOwnProperty(body.method)) {
            const callPath = this.exposedMethods[rpcRequest.method].split('.');

            // make sure we have an instance of the service and it contains the function we want to call
            if (this.hasOwnProperty(callPath[0]) && typeof this[callPath[0]][callPath[1]] === 'function') {

                this.log.debug('controller.handleRPC(), CALL: ' + rpcRequest.method + ' -> ' + this.exposedMethods[rpcRequest.method]);
                const result = await this[callPath[0]][callPath[1]](rpcRequest);
                // todo: no error handling here yet
                // todo: return this.createResponse(rpcRequest.id, null, error);
                return this.createResponse(rpcRequest.id, result);
            } else {
                return res.failed(400, this.getErrorMessage(RpcErrorCode.InternalError), new JsonRpcError(RpcErrorCode.InternalError,
                    'method: ' + body.method + ' routing failed.'));
            }
        } else {
            // no body.method found -> invalid call
            return res.failed(400, this.getErrorMessage(RpcErrorCode.MethodNotFound), new JsonRpcError(RpcErrorCode.MethodNotFound,
                'method: ' + body.method + ' not found.'));
        }

    }

    private createRequest(method: string, params?: any, id?: string | number): JsonRpc2Request {
        if (id === null || id === undefined) {
            id = this.generateId();
        } else if (typeof (id) !== 'number') {
            id = String(id);
        }
        return { jsonrpc: this.VERSION, method: method.toLowerCase(), params, id };
    }

    private createResponse(id: string | number = '', result?: any, error?: any): JsonRpc2Response {
        if (error) {
            return { id, jsonrpc: this.VERSION, error };
        } else {
            return { id, jsonrpc: this.VERSION, result };
        }
    }

    private generateId(): number {
        if (rpcIdCount >= this.MAX_INT32) {
            rpcIdCount = 0;
        }
        return ++rpcIdCount;
    }

    private getErrorMessage(code: number): string {
        switch (code) {
            case RpcErrorCode.ParseError:
                return 'Parse error';
            case RpcErrorCode.InvalidRequest:
                return 'Invalid Request';
            case RpcErrorCode.MethodNotFound:
                return 'Method not found';
            case RpcErrorCode.InvalidParams:
                return 'Invalid params';
            case RpcErrorCode.InternalError:
                return 'Internal error';
        }
        return 'Unknown Error';
    }
}<|MERGE_RESOLUTION|>--- conflicted
+++ resolved
@@ -28,12 +28,9 @@
 import { RpcPaymentInformationService } from '../services/rpc/RpcPaymentInformationService';
 import { RpcEscrowService } from '../services/rpc/RpcEscrowService';
 import { RpcTestDataService } from '../services/rpc/RpcTestDataService';
-<<<<<<< HEAD
 import { RpcItemImageService } from '../services/rpc/RpcItemImageService';
-=======
 import { RpcShippingDestinationService } from '../services/rpc/RpcShippingDestinationService';
 import { RpcItemLocationService } from '../services/rpc/RpcItemLocationService';
->>>>>>> 17a52dae
 
 // Get middlewares
 const rpc = app.IoC.getNamed<interfaces.Middleware>(Types.Middleware, Targets.Middleware.RpcMiddleware);
@@ -73,13 +70,9 @@
         @inject(Types.Service) @named(Targets.Service.rpc.RpcPaymentInformationService) private rpcPaymentInformationService: RpcPaymentInformationService,
         @inject(Types.Service) @named(Targets.Service.rpc.RpcEscrowService) private rpcEscrowService: RpcEscrowService,
         @inject(Types.Service) @named(Targets.Service.rpc.RpcTestDataService) private rpcTestDataService: RpcTestDataService,
-<<<<<<< HEAD
         @inject(Types.Service) @named(Targets.Service.rpc.RpcItemImageService) private rpcItemImageService: RpcItemImageService,
-
-=======
         @inject(Types.Service) @named(Targets.Service.rpc.RpcShippingDestinationService) private rpcShippingDestinationService: RpcShippingDestinationService,
         @inject(Types.Service) @named(Targets.Service.rpc.RpcItemLocationService) private rpcItemLocationService: RpcItemLocationService,
->>>>>>> 17a52dae
 
         @inject(Types.Core) @named(Core.Logger) public Logger: typeof LoggerType
     ) {
@@ -212,11 +205,9 @@
             'adddata': 'rpcTestDataService.create',
             'generatedata': 'rpcTestDataService.generate',
 
-<<<<<<< HEAD
             // itemImage
             'additemimage': 'rpcItemImageService.create',
-            'removeitemimage': 'rpcItemImageService.destroy'
-=======
+            'removeitemimage': 'rpcItemImageService.destroy',
             // shippingDestination
             'addshippingdestination': 'rpcShippingDestinationService.create',
             'removeshippingdestination': 'rpcShippingDestinationService.destroy',
@@ -224,7 +215,6 @@
             // item location
             'updateitemlocation': 'rpcItemLocationService.update',
             'removeitemlocation': 'rpcItemLocationService.destroy'
->>>>>>> 17a52dae
 
         };
     }
