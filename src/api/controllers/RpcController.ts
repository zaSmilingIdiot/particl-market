--- conflicted
+++ resolved
@@ -28,11 +28,8 @@
 import { RpcPaymentInformationService } from '../services/rpc/RpcPaymentInformationService';
 import { RpcEscrowService } from '../services/rpc/RpcEscrowService';
 import { RpcTestDataService } from '../services/rpc/RpcTestDataService';
-<<<<<<< HEAD
 import { RpcShippingDestinationService } from '../services/rpc/RpcShippingDestinationService';
-=======
 import { RpcItemLocationService } from '../services/rpc/RpcItemLocationService';
->>>>>>> b0b8fa27
 
 // Get middlewares
 const rpc = app.IoC.getNamed<interfaces.Middleware>(Types.Middleware, Targets.Middleware.RpcMiddleware);
@@ -72,12 +69,8 @@
         @inject(Types.Service) @named(Targets.Service.rpc.RpcPaymentInformationService) private rpcPaymentInformationService: RpcPaymentInformationService,
         @inject(Types.Service) @named(Targets.Service.rpc.RpcEscrowService) private rpcEscrowService: RpcEscrowService,
         @inject(Types.Service) @named(Targets.Service.rpc.RpcTestDataService) private rpcTestDataService: RpcTestDataService,
-<<<<<<< HEAD
         @inject(Types.Service) @named(Targets.Service.rpc.RpcShippingDestinationService) private rpcShippingDestinationService: RpcShippingDestinationService,
-
-=======
         @inject(Types.Service) @named(Targets.Service.rpc.RpcItemLocationService) private rpcItemLocationService: RpcItemLocationService,
->>>>>>> b0b8fa27
 
         @inject(Types.Core) @named(Core.Logger) public Logger: typeof LoggerType
     ) {
@@ -208,15 +201,13 @@
             'adddata': 'rpcTestDataService.create',
             'generatedata': 'rpcTestDataService.generate',
 
-<<<<<<< HEAD
             // shippingDestination
             'addshippingdestination': 'rpcShippingDestinationService.create',
             'removeshippingdestination': 'rpcShippingDestinationService.destroy'
-=======
+
             // item location
             'updateitemlocation': 'rpcItemLocationService.update',
             'removeitemlocation': 'rpcItemLocationService.destroy'
->>>>>>> b0b8fa27
 
         };
     }
