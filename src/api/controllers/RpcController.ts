import { inject, named } from 'inversify';
import { controller, httpPost, response, requestBody } from 'inversify-express-utils';
import { app } from '../../app';
import { Types, Core, Targets } from '../../constants';
import { Logger as LoggerType } from '../../core/Logger';
import {JsonRpc2Request, JsonRpc2Response, RpcErrorCode} from '../../core/api/jsonrpc';
import { JsonRpcError } from '../../core/api/JsonRpcError';
import { ItemCategoryService } from '../services/ItemCategoryService';
import { EscrowService } from '../services/EscrowService';
import { ItemPriceService } from '../services/ItemPriceService';
import { PaymentInformationService } from '../services/PaymentInformationService';
import { ItemImageDataService } from '../services/ItemImageDataService';
import { ItemImageService } from '../services/ItemImageService';
import { LocationMarkerService } from '../services/LocationMarkerService';
import { ItemLocationService } from '../services/ItemLocationService';
import { ShippingDestinationService } from '../services/ShippingDestinationService';
import { ItemInformationService } from '../services/ItemInformationService';
import { MessagingInformationService } from '../services/MessagingInformationService';
import { ListingItemService } from '../services/ListingItemService';
<<<<<<< HEAD
import { RpcListingItemService } from '../services/RpcListingItemService';
=======
import { ProfileService } from '../services/ProfileService';
import { AddressService } from '../services/AddressService';
>>>>>>> 665bec9a

// Get middlewares
const rpc = app.IoC.getNamed<interfaces.Middleware>(Types.Middleware, Targets.Middleware.RpcMiddleware);
let rpcIdCount = 0;

@controller('/rpc', rpc.use)
export class RpcController {

    public log: LoggerType;
    private VERSION = '2.0';
    private MAX_INT32 = 2147483647;
    private exposedMethods = {};

    constructor(
        @inject(Types.Service) @named(Targets.Service.ItemCategoryService) private itemCategoryService: ItemCategoryService,
        @inject(Types.Service) @named(Targets.Service.EscrowService) private escrowService: EscrowService,
        @inject(Types.Service) @named(Targets.Service.ItemPriceService) private itemPriceService: ItemPriceService,
        @inject(Types.Service) @named(Targets.Service.PaymentInformationService) private paymentInformationService: PaymentInformationService,
        @inject(Types.Service) @named(Targets.Service.ItemImageDataService) private imageDataService: ItemImageDataService,
        @inject(Types.Service) @named(Targets.Service.ItemImageService) private itemImageService: ItemImageService,
        @inject(Types.Service) @named(Targets.Service.LocationMarkerService) private locationMarkerService: LocationMarkerService,
        @inject(Types.Service) @named(Targets.Service.ItemLocationService) private itemLocationService: ItemLocationService,
        @inject(Types.Service) @named(Targets.Service.ShippingDestinationService) private shippingDestinationService: ShippingDestinationService,
        @inject(Types.Service) @named(Targets.Service.ItemInformationService) private itemInformationService: ItemInformationService,
        @inject(Types.Service) @named(Targets.Service.MessagingInformationService) private messagingInformationService: MessagingInformationService,
        @inject(Types.Service) @named(Targets.Service.ListingItemService) private listingItemService: ListingItemService,
<<<<<<< HEAD
        @inject(Types.Service) @named(Targets.Service.RpcListingItemService) private rpcListingItemService: RpcListingItemService,

=======
        @inject(Types.Service) @named(Targets.Service.ProfileService) private profileService: ProfileService,
        @inject(Types.Service) @named(Targets.Service.AddressService) private addressService: AddressService,
>>>>>>> 665bec9a
        @inject(Types.Core) @named(Core.Logger) public Logger: typeof LoggerType
    ) {
        this.log = new Logger(__filename);

        // expose/"route" the rpc methods here
        // injectedInstanceName.function
        this.exposedMethods = {
            // todo: figure out a working way to pass for example: this.escrowService.create
            //
            'itemcategory.create': 'itemCategoryService.rpcCreate',
            'itemcategory.find': 'itemCategoryService.rpcFindOne',
            'itemcategory.findall': 'itemCategoryService.rpcFindAll',
            'itemcategory.findroot': 'itemCategoryService.rpcFindRoot',
            'itemcategory.update': 'itemCategoryService.rpcUpdate',
            'itemcategory.destroy': 'itemCategoryService.rpcDestroy',
            'escrow.create': 'escrowService.rpcCreate',
            'escrow.find': 'escrowService.rpcFindOne',
            'escrow.findall': 'escrowService.rpcFindAll',
            'escrow.update': 'escrowService.rpcUpdate',
            'escrow.destroy': 'escrowService.rpcDestroy',
            'itemprice.create': 'itemPriceService.rpcCreate',
            'itemprice.find': 'itemPriceService.rpcFindOne',
            'itemprice.findall': 'itemPriceService.rpcFindAll',
            'itemprice.update': 'itemPriceService.rpcUpdate',
            'itemprice.destroy': 'itemPriceService.rpcDestroy',
            'paymentinformation.create': 'paymentInformationService.rpcCreate',
            'paymentinformation.find': 'paymentInformationService.rpcFindOne',
            'paymentinformation.findall': 'paymentInformationService.rpcFindAll',
            'paymentinformation.update': 'paymentInformationService.rpcUpdate',
            'paymentinformation.destroy': 'paymentInformationService.rpcDestroy',
            'itemimagedata.create': 'imageDataService.rpcCreate',
            'itemimagedata.find': 'imageDataService.rpcFindOne',
            'itemimagedata.findall': 'imageDataService.rpcFindAll',
            'itemimagedata.update': 'imageDataService.rpcUpdate',
            'itemimagedata.destroy': 'imageDataService.rpcDestroy',
            'itemimage.create': 'itemImageService.rpcCreate',
            'itemimage.find': 'itemImageService.rpcFindOne',
            'itemimage.findall': 'itemImageService.rpcFindAll',
            'itemimage.update': 'itemImageService.rpcUpdate',
            'itemimage.destroy': 'itemCategoryService.rpcDestroy',
            'locationmarker.create': 'locationMarkerService.rpcCreate',
            'locationmarker.find': 'locationMarkerService.rpcFindOne',
            'locationmarker.findall': 'locationMarkerService.rpcFindAll',
            'locationmarker.update': 'locationMarkerService.rpcUpdate',
            'locationmarker.destroy': 'locationMarkerService.rpcDestroy',
            'itemlocation.create': 'itemLocationService.rpcCreate',
            'itemlocation.find': 'itemLocationService.rpcFindOne',
            'itemlocation.findall': 'itemLocationService.rpcFindAll',
            'itemlocation.update': 'itemLocationService.rpcUpdate',
            'itemlocation.destroy': 'itemLocationService.rpcDestroy',
            'shipping.create': 'shippingDestinationService.rpcCreate',
            'shipping.find': 'shippingDestinationService.rpcFindOne',
            'shipping.findall': 'shippingDestinationService.rpcFindAll',
            'shipping.update': 'shippingDestinationService.rpcUpdate',
            'shipping.destroy': 'shippingDestinationService.rpcDestroy',
            'iteminformation.create': 'itemInformationService.rpcCreate',
            'iteminformation.find': 'itemInformationService.rpcFindOne',
            'iteminformation.findall': 'itemInformationService.rpcFindAll',
            'iteminformation.update': 'itemInformationService.rpcUpdate',
            'iteminformation.destroy': 'itemInformationService.rpcDestroy',
            'messaginginformation.create': 'messagingInformationService.rpcCreate',
            'messaginginformation.find': 'messagingInformationService.rpcFindOne',
            'messaginginformation.findall': 'messagingInformationService.rpcFindAll',
            'messaginginformation.update': 'messagingInformationService.rpcUpdate',
            'messaginginformation.destroy': 'messagingInformationService.rpcDestroy',
            'listingitem.create': 'listingItemService.rpcCreate',
            'listingitem.find': 'listingItemService.rpcFindOne',
            'listingitem.findall': 'listingItemService.rpcFindAll',
            'listingitem.findbycategory': 'listingItemService.rpcFindByCategory',
            'listingitem.update': 'listingItemService.rpcUpdate',
            'listingitem.destroy': 'listingItemService.rpcDestroy',
<<<<<<< HEAD
            'listingitem.getitems': 'rpcListingItemService.getItems',
            'listingitem.getitembyhash': 'rpcListingItemService.getItemByHash',
            'listingitem.rpcsearchbycategoryidorname': 'rpcListingItemService.rpcSearchByCategoryIdOrName'


=======
            'profile.saveprofile': 'profileService.rpcSaveProfile',
            'profile.updateprofile': 'profileService.rpcUpdateProfile',
            'profile.getprofile': 'profileService.rpcFindAll',
            'address.saveaddress': 'addressService.rpcCreate',
            'address.updateaddress': 'addressService.rpcUpdate'
>>>>>>> 665bec9a
        };
    }

    @httpPost('/')
    public async handleRPC(@response() res: myExpress.Response, @requestBody() body: any): Promise<any> {

        const rpcRequest = this.createRequest(body.method, body.params, body.id);
        this.log.debug('controller.handleRPC() rpcRequest:', JSON.stringify(rpcRequest, null, 2));

        // check that we have exposed the method
        if (this.exposedMethods.hasOwnProperty(body.method)) {

            const callPath = this.exposedMethods[rpcRequest.method].split('.');

            // make sure we have an instance of the service and it contains the function we want to call
            if (this.hasOwnProperty(callPath[0]) && typeof this[callPath[0]][callPath[1]] === 'function') {

                this.log.debug('controller.handleRPC(), CALL: ' + rpcRequest.method + ' -> ' + this.exposedMethods[rpcRequest.method]);
                const result = await this[callPath[0]][callPath[1]](rpcRequest);
                // todo: no error handling here yet
                // todo: return this.createResponse(rpcRequest.id, null, error);
                return this.createResponse(rpcRequest.id, result);
            } else {
                return res.failed(400, this.getErrorMessage(RpcErrorCode.InternalError), new JsonRpcError(RpcErrorCode.InternalError,
                    'method: ' + body.method + ' routing failed.'));
            }
        } else {
            // no body.method found -> invalid call
            return res.failed(400, this.getErrorMessage(RpcErrorCode.MethodNotFound), new JsonRpcError(RpcErrorCode.MethodNotFound,
                'method: ' + body.method + ' not found.'));
        }

    }

    private createRequest(method: string, params?: any, id?: string | number): JsonRpc2Request {
        if (id === null || id === undefined) {
            id = this.generateId();
        } else if (typeof (id) !== 'number') {
            id = String(id);
        }
        return { jsonrpc: this.VERSION, method: method.toLowerCase(), params, id };
    }

    private createResponse(id: string | number = '', result?: any, error?: any ): JsonRpc2Response {
        if (error) {
            return { id, jsonrpc: this.VERSION, error};
        } else {
            return { id, jsonrpc: this.VERSION, result};
        }
    }

    private generateId(): number {
        if (rpcIdCount >= this.MAX_INT32) {
            rpcIdCount = 0;
        }
        return ++rpcIdCount;
    }

    private getErrorMessage(code: number): string {
        switch (code) {
            case RpcErrorCode.ParseError:
                return 'Parse error';
            case RpcErrorCode.InvalidRequest:
                return 'Invalid Request';
            case RpcErrorCode.MethodNotFound:
                return 'Method not found';
            case RpcErrorCode.InvalidParams:
                return 'Invalid params';
            case RpcErrorCode.InternalError:
                return 'Internal error';
        }
        return 'Unknown Error';
    }
}<|MERGE_RESOLUTION|>--- conflicted
+++ resolved
@@ -17,12 +17,9 @@
 import { ItemInformationService } from '../services/ItemInformationService';
 import { MessagingInformationService } from '../services/MessagingInformationService';
 import { ListingItemService } from '../services/ListingItemService';
-<<<<<<< HEAD
 import { RpcListingItemService } from '../services/RpcListingItemService';
-=======
 import { ProfileService } from '../services/ProfileService';
 import { AddressService } from '../services/AddressService';
->>>>>>> 665bec9a
 
 // Get middlewares
 const rpc = app.IoC.getNamed<interfaces.Middleware>(Types.Middleware, Targets.Middleware.RpcMiddleware);
@@ -49,13 +46,9 @@
         @inject(Types.Service) @named(Targets.Service.ItemInformationService) private itemInformationService: ItemInformationService,
         @inject(Types.Service) @named(Targets.Service.MessagingInformationService) private messagingInformationService: MessagingInformationService,
         @inject(Types.Service) @named(Targets.Service.ListingItemService) private listingItemService: ListingItemService,
-<<<<<<< HEAD
         @inject(Types.Service) @named(Targets.Service.RpcListingItemService) private rpcListingItemService: RpcListingItemService,
-
-=======
         @inject(Types.Service) @named(Targets.Service.ProfileService) private profileService: ProfileService,
         @inject(Types.Service) @named(Targets.Service.AddressService) private addressService: AddressService,
->>>>>>> 665bec9a
         @inject(Types.Core) @named(Core.Logger) public Logger: typeof LoggerType
     ) {
         this.log = new Logger(__filename);
@@ -127,19 +120,14 @@
             'listingitem.findbycategory': 'listingItemService.rpcFindByCategory',
             'listingitem.update': 'listingItemService.rpcUpdate',
             'listingitem.destroy': 'listingItemService.rpcDestroy',
-<<<<<<< HEAD
             'listingitem.getitems': 'rpcListingItemService.getItems',
             'listingitem.getitembyhash': 'rpcListingItemService.getItemByHash',
-            'listingitem.rpcsearchbycategoryidorname': 'rpcListingItemService.rpcSearchByCategoryIdOrName'
-
-
-=======
+            'listingitem.rpcsearchbycategoryidorname': 'rpcListingItemService.rpcSearchByCategoryIdOrName',
             'profile.saveprofile': 'profileService.rpcSaveProfile',
             'profile.updateprofile': 'profileService.rpcUpdateProfile',
             'profile.getprofile': 'profileService.rpcFindAll',
             'address.saveaddress': 'addressService.rpcCreate',
             'address.updateaddress': 'addressService.rpcUpdate'
->>>>>>> 665bec9a
         };
     }
 
