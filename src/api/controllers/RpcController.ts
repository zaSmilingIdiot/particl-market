import { inject, named } from 'inversify';
import { controller, httpPost, response, requestBody } from 'inversify-express-utils';
import { app } from '../../app';
import { Types, Core, Targets } from '../../constants';
import { Logger as LoggerType } from '../../core/Logger';
import { JsonRpc2Request, JsonRpc2Response, RpcErrorCode } from '../../core/api/jsonrpc';
import { JsonRpcError } from '../../core/api/JsonRpcError';
import { EscrowService } from '../services/EscrowService';
import { ItemPriceService } from '../services/ItemPriceService';
import { PaymentInformationService } from '../services/PaymentInformationService';
import { ItemImageDataService } from '../services/ItemImageDataService';
import { ItemImageService } from '../services/ItemImageService';
import { LocationMarkerService } from '../services/LocationMarkerService';
import { ItemLocationService } from '../services/ItemLocationService';
import { ShippingDestinationService } from '../services/ShippingDestinationService';
import { ItemInformationService } from '../services/ItemInformationService';
import { MessagingInformationService } from '../services/MessagingInformationService';
import { ListingItemService } from '../services/ListingItemService';

import { RpcItemCategoryService } from '../services/rpc/RpcItemCategoryService';
import { RpcListingItemService } from '../services/rpc/RpcListingItemService';
import { RpcListingItemTemplateService } from '../services/rpc/RpcListingItemTemplateService';
import { RpcItemInformationService } from '../services/rpc/RpcItemInformationService';
import { RpcProfileService } from '../services/rpc/RpcProfileService';
import { RpcAddressService } from '../services/rpc/RpcAddressService';
import { RpcCliHelpService } from '../services/rpc/RpcCliHelpService';
import { RpcFavoriteItemService } from '../services/rpc/RpcFavoriteItemService';
import { RpcPaymentInformationService } from '../services/rpc/RpcPaymentInformationService';
import { RpcEscrowService } from '../services/rpc/RpcEscrowService';
import { RpcTestDataService } from '../services/rpc/RpcTestDataService';

// Get middlewares
const rpc = app.IoC.getNamed<interfaces.Middleware>(Types.Middleware, Targets.Middleware.RpcMiddleware);
let rpcIdCount = 0;

@controller('/rpc', rpc.use)
export class RpcController {

    public log: LoggerType;
    private VERSION = '2.0';
    private MAX_INT32 = 2147483647;
    private exposedMethods = {};

    constructor(
        @inject(Types.Service) @named(Targets.Service.EscrowService) private escrowService: EscrowService,
        @inject(Types.Service) @named(Targets.Service.ItemPriceService) private itemPriceService: ItemPriceService,
        @inject(Types.Service) @named(Targets.Service.PaymentInformationService) private paymentInformationService: PaymentInformationService,
        @inject(Types.Service) @named(Targets.Service.ItemImageDataService) private imageDataService: ItemImageDataService,
        @inject(Types.Service) @named(Targets.Service.ItemImageService) private itemImageService: ItemImageService,
        @inject(Types.Service) @named(Targets.Service.LocationMarkerService) private locationMarkerService: LocationMarkerService,
        @inject(Types.Service) @named(Targets.Service.ItemLocationService) private itemLocationService: ItemLocationService,
        @inject(Types.Service) @named(Targets.Service.ShippingDestinationService) private shippingDestinationService: ShippingDestinationService,
        @inject(Types.Service) @named(Targets.Service.ItemInformationService) private itemInformationService: ItemInformationService,
        @inject(Types.Service) @named(Targets.Service.MessagingInformationService) private messagingInformationService: MessagingInformationService,
        @inject(Types.Service) @named(Targets.Service.ListingItemService) private listingItemService: ListingItemService,

        @inject(Types.Service) @named(Targets.Service.rpc.RpcCliHelpService) private rpcCliHelpService: RpcCliHelpService,
        @inject(Types.Service) @named(Targets.Service.rpc.RpcItemCategoryService) private rpcItemCategoryService: RpcItemCategoryService,
        @inject(Types.Service) @named(Targets.Service.rpc.RpcProfileService) private rpcProfileService: RpcProfileService,
        @inject(Types.Service) @named(Targets.Service.rpc.RpcAddressService) private rpcAddressService: RpcAddressService,
        @inject(Types.Service) @named(Targets.Service.rpc.RpcListingItemService) private rpcListingItemService: RpcListingItemService,
        @inject(Types.Service) @named(Targets.Service.rpc.RpcListingItemTemplateService) private rpcListingItemTemplateService: RpcListingItemTemplateService,
        @inject(Types.Service) @named(Targets.Service.rpc.RpcItemInformationService) private rpcItemInformationService: RpcItemInformationService,

        @inject(Types.Service) @named(Targets.Service.rpc.RpcFavoriteItemService) private rpcFavoriteItemService: RpcFavoriteItemService,

        @inject(Types.Service) @named(Targets.Service.rpc.RpcPaymentInformationService) private rpcPaymentInformationService: RpcPaymentInformationService,
        @inject(Types.Service) @named(Targets.Service.rpc.RpcEscrowService) private rpcEscrowService: RpcEscrowService,
        @inject(Types.Service) @named(Targets.Service.rpc.RpcTestDataService) private rpcTestDataService: RpcTestDataService,

        @inject(Types.Core) @named(Core.Logger) public Logger: typeof LoggerType
    ) {
        this.log = new Logger(__filename);

        // expose/"route" the rpc methods here
        // rpcmethod: injectedInstanceName.function
        this.exposedMethods = {

            // todo: figure out a working way to pass for example: this.escrowService.create
            'itemcategory.create': 'rpcItemCategoryService.create',
            'itemcategory.find': 'rpcItemCategoryService.findOne',
            'itemcategory.findall': 'rpcItemCategoryService.findAll',
            'itemcategory.findroot': 'rpcItemCategoryService.findRoot',
            'itemcategory.update': 'rpcItemCategoryService.update',
            'itemcategory.destroy': 'rpcItemCategoryService.destroy',

            'escrow.create': 'escrowService.rpcCreate',
            'escrow.find': 'escrowService.rpcFindOne',
            'escrow.findall': 'escrowService.rpcFindAll',
            'escrow.update': 'escrowService.rpcUpdate',
            'escrow.destroy': 'escrowService.rpcDestroy',
            'itemprice.create': 'itemPriceService.rpcCreate',
            'itemprice.find': 'itemPriceService.rpcFindOne',
            'itemprice.findall': 'itemPriceService.rpcFindAll',
            'itemprice.update': 'itemPriceService.rpcUpdate',
            'itemprice.destroy': 'itemPriceService.rpcDestroy',
            'paymentinformation.create': 'paymentInformationService.rpcCreate',
            'paymentinformation.find': 'paymentInformationService.rpcFindOne',
            'paymentinformation.findall': 'paymentInformationService.rpcFindAll',
            'paymentinformation.update': 'paymentInformationService.rpcUpdate',
            'paymentinformation.destroy': 'paymentInformationService.rpcDestroy',
            'itemimagedata.create': 'imageDataService.rpcCreate',
            'itemimagedata.find': 'imageDataService.rpcFindOne',
            'itemimagedata.findall': 'imageDataService.rpcFindAll',
            'itemimagedata.update': 'imageDataService.rpcUpdate',
            'itemimagedata.destroy': 'imageDataService.rpcDestroy',
            'itemimage.create': 'itemImageService.rpcCreate',
            'itemimage.find': 'itemImageService.rpcFindOne',
            'itemimage.findall': 'itemImageService.rpcFindAll',
            'itemimage.update': 'itemImageService.rpcUpdate',
            'itemimage.destroy': 'itemCategoryService.rpcDestroy',
            'locationmarker.create': 'locationMarkerService.rpcCreate',
            'locationmarker.find': 'locationMarkerService.rpcFindOne',
            'locationmarker.findall': 'locationMarkerService.rpcFindAll',
            'locationmarker.update': 'locationMarkerService.rpcUpdate',
            'locationmarker.destroy': 'locationMarkerService.rpcDestroy',
            'itemlocation.create': 'itemLocationService.rpcCreate',
            'itemlocation.find': 'itemLocationService.rpcFindOne',
            'itemlocation.findall': 'itemLocationService.rpcFindAll',
            'itemlocation.update': 'itemLocationService.rpcUpdate',
            'itemlocation.destroy': 'itemLocationService.rpcDestroy',
            'shipping.create': 'shippingDestinationService.rpcCreate',
            'shipping.find': 'shippingDestinationService.rpcFindOne',
            'shipping.findall': 'shippingDestinationService.rpcFindAll',
            'shipping.update': 'shippingDestinationService.rpcUpdate',
            'shipping.destroy': 'shippingDestinationService.rpcDestroy',
            'iteminformation.create': 'itemInformationService.rpcCreate',
            'iteminformation.find': 'itemInformationService.rpcFindOne',
            'iteminformation.findall': 'itemInformationService.rpcFindAll',
            'iteminformation.update': 'itemInformationService.rpcUpdate',
            'iteminformation.destroy': 'itemInformationService.rpcDestroy',
            'messaginginformation.create': 'messagingInformationService.rpcCreate',
            'messaginginformation.find': 'messagingInformationService.rpcFindOne',
            'messaginginformation.findall': 'messagingInformationService.rpcFindAll',
            'messaginginformation.update': 'messagingInformationService.rpcUpdate',
            'messaginginformation.destroy': 'messagingInformationService.rpcDestroy',
            'listingitem.create': 'listingItemService.create',
            'listingitem.find': 'listingItemService.findOne',
            'listingitem.findall': 'listingItemService.findAll',
            'listingitem.findbycategory': 'listingItemService.findByCategory',
            'listingitem.update': 'listingItemService.update',
            'listingitem.destroy': 'listingItemService.destroy',

            'profile.create': 'rpcProfileService.rpcCreate',
            'profile.update': 'rpcProfileService.rpcUpdate',
            'profile.find': 'rpcProfileService.rpcFindOne',
            'address.create': 'rpcAddressService.rpcCreate',
            'address.update': 'rpcAddressService.rpcUpdate',
            // everything above is/was used for testing

            // mappings below are for the final/real rpc api
            // profile
            'help': 'rpcCliHelpService.help',
            'createprofile': 'rpcProfileService.create',
            'updateprofile': 'rpcProfileService.update',
            'getprofile': 'rpcProfileService.findOne',

            // profile / addresses
            'createaddress': 'rpcAddressService.create',
            'updateaddress': 'rpcAddressService.update',

            // listing items
            'finditems': 'rpcListingItemService.search',
            'getitem': 'rpcListingItemService.findOne',

            // listing items
            'createlistingitemtemplate': 'rpcListingItemTemplateService.create',
            'getlistingitemtemplate': 'rpcListingItemTemplateService.findOne',
            'searchlistingitemtemplate': 'rpcListingItemTemplateService.search',

            // item information
            'createiteminformation': 'rpcItemInformationService.create',
            'updateiteminformation': 'rpcItemInformationService.update',

            // categories
            'getcategories': 'rpcItemCategoryService.findRoot',
            'getcategory': 'rpcItemCategoryService.findOne',

            // favorite items
            'addfavorite': 'rpcFavoriteItemService.create',
            'removefavorite': 'rpcFavoriteItemService.destroy',

            // paymentInformation
            'updatepaymentinformation': 'rpcPaymentInformationService.update',

            // escrow
            'createescrow': 'rpcEscrowService.create',
            'updateescrow': 'rpcEscrowService.update',
<<<<<<< HEAD
            'destroyescrow': 'rpcEscrowService.destroy',
=======
>>>>>>> 7b7e6e28

            // test data management
            'cleandb': 'rpcTestDataService.clean',
            'adddata': 'rpcTestDataService.create'

        };
    }

    @httpPost('/')
    public async handleRPC( @response() res: myExpress.Response, @requestBody() body: any): Promise<any> {

        const rpcRequest = this.createRequest(body.method, body.params, body.id);
        this.log.debug('controller.handleRPC() rpcRequest:', JSON.stringify(rpcRequest, null, 2));

        // check that we have exposed the method
        if (this.exposedMethods.hasOwnProperty(body.method)) {
            const callPath = this.exposedMethods[rpcRequest.method].split('.');

            // make sure we have an instance of the service and it contains the function we want to call
            if (this.hasOwnProperty(callPath[0]) && typeof this[callPath[0]][callPath[1]] === 'function') {

                this.log.debug('controller.handleRPC(), CALL: ' + rpcRequest.method + ' -> ' + this.exposedMethods[rpcRequest.method]);
                const result = await this[callPath[0]][callPath[1]](rpcRequest);
                // todo: no error handling here yet
                // todo: return this.createResponse(rpcRequest.id, null, error);
                return this.createResponse(rpcRequest.id, result);
            } else {
                return res.failed(400, this.getErrorMessage(RpcErrorCode.InternalError), new JsonRpcError(RpcErrorCode.InternalError,
                    'method: ' + body.method + ' routing failed.'));
            }
        } else {
            // no body.method found -> invalid call
            return res.failed(400, this.getErrorMessage(RpcErrorCode.MethodNotFound), new JsonRpcError(RpcErrorCode.MethodNotFound,
                'method: ' + body.method + ' not found.'));
        }

    }

    private createRequest(method: string, params?: any, id?: string | number): JsonRpc2Request {
        if (id === null || id === undefined) {
            id = this.generateId();
        } else if (typeof (id) !== 'number') {
            id = String(id);
        }
        return { jsonrpc: this.VERSION, method: method.toLowerCase(), params, id };
    }

    private createResponse(id: string | number = '', result?: any, error?: any): JsonRpc2Response {
        if (error) {
            return { id, jsonrpc: this.VERSION, error };
        } else {
            return { id, jsonrpc: this.VERSION, result };
        }
    }

    private generateId(): number {
        if (rpcIdCount >= this.MAX_INT32) {
            rpcIdCount = 0;
        }
        return ++rpcIdCount;
    }

    private getErrorMessage(code: number): string {
        switch (code) {
            case RpcErrorCode.ParseError:
                return 'Parse error';
            case RpcErrorCode.InvalidRequest:
                return 'Invalid Request';
            case RpcErrorCode.MethodNotFound:
                return 'Method not found';
            case RpcErrorCode.InvalidParams:
                return 'Invalid params';
            case RpcErrorCode.InternalError:
                return 'Internal error';
        }
        return 'Unknown Error';
    }
}<|MERGE_RESOLUTION|>--- conflicted
+++ resolved
@@ -186,10 +186,7 @@
             // escrow
             'createescrow': 'rpcEscrowService.create',
             'updateescrow': 'rpcEscrowService.update',
-<<<<<<< HEAD
             'destroyescrow': 'rpcEscrowService.destroy',
-=======
->>>>>>> 7b7e6e28
 
             // test data management
             'cleandb': 'rpcTestDataService.clean',
