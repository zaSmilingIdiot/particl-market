--- conflicted
+++ resolved
@@ -97,67 +97,7 @@
             return await bidCollection.fetchAll();
         }
     }
-<<<<<<< HEAD
-/*
- console.log node_modules/knex/lib/helpers.js:75
-    { method: 'select',
-      options: {},
-      timeout: false,
-      cancelOnTimeout: false,
-      bindings: [ 27, 0 ],
-      __knexQueryUid: '3c0d7d66-6f94-4f99-bc51-d8d8ddac6afb',
-      sql: 'select "bids".* from "bids" inner join "order_items" on "order_items"."bid_id" = "bids"."id"
-       inner join "item_informations" on "item_informations"."listing_item_id" = "bids"."listing_item_id"
-        where "bids"."listing_item_id" = ? order by "bids"."updated_at" ASC limit ?' }
 
-  console.log node_modules/knex/lib/helpers.js:75
-    { method: 'select',
-      options: {},
-      timeout: false,
-      cancelOnTimeout: false,
-      bindings: [ 27, 'pacMrSKhcNvp4xaMD7ht1pduFuCYHmpWtS', 0 ],
-      __knexQueryUid: '0e69404a-5ce5-4577-a393-1bbd4c684b7c',
-      sql: 'select "bids".* from "bids" inner join "order_items" on "order_items"."bid_id" = "bids"."id"
-       inner join "item_informations" on "item_informations"."listing_item_id" = "bids"."listing_item_id"
-        where "bids"."listing_item_id" = ? and ("bids"."bidder" in (?)) order by "bids"."updated_at" ASC limit ?' }
-
-  console.log node_modules/knex/lib/helpers.js:75
-    { method: 'select',
-      options: {},
-      timeout: false,
-      cancelOnTimeout: false,
-      bindings:
-       [ '88257c6f9f920d5a655989a3e348e31168b59eab0fd26cc0771b79faf16e70e5',
-         1 ],
-      __knexQueryUid: 'aa6deaab-702b-44b2-83c2-674fc294b2f2',
-      sql: 'select "listing_items".* from "listing_items" where "hash" = ? limit ?' }
-
-  console.log node_modules/knex/lib/helpers.js:75
-    { method: 'select',
-      options: {},
-      timeout: false,
-      cancelOnTimeout: false,
-      bindings: [ 27, 0 ],
-      __knexQueryUid: 'f4d10fb4-de2e-467d-a089-66801c7da402',
-      sql: 'select "bids".* from "bids" inner join "order_items" on "order_items"."bid_id" = "bids"."id"
-       inner join "item_informations" on "item_informations"."listing_item_id" = "bids"."listing_item_id"
-        where "bids"."listing_item_id" = ? order by "bids"."updated_at" ASC limit ?' }
-
-  console.log node_modules/knex/lib/helpers.js:75
-    { method: 'select',
-      options: {},
-      timeout: false,
-      cancelOnTimeout: false,
-      bindings: [ 'pacMrSKhcNvp4xaMD7ht1pduFuCYHmpWtS', 0 ],
-      __knexQueryUid: '9a13b9eb-696a-446a-ab09-3544705c4837',
-      sql: 'select "bids".* from "bids" inner join "order_items" on "order_items"."bid_id" = "bids"."id"
-       inner join "item_informations" on "item_informations"."listing_item_id" = "bids"."listing_item_id"
-        where ("bids"."bidder" in (?)) order by "bids"."updated_at" ASC limit ?' }
-
- */
-=======
-
->>>>>>> 89c9cdce
     public get tableName(): string { return 'bids'; }
     public get hasTimestamps(): boolean { return true; }
 
