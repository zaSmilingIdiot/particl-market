--- conflicted
+++ resolved
@@ -5,12 +5,8 @@
 import { MessagingInformation } from './MessagingInformation';
 import { ListingItemObject } from './ListingItemObject';
 import { ListingItemSearchParams } from '../requests/ListingItemSearchParams';
-<<<<<<< HEAD
 import { FavoriteItem } from './FavoriteItem';
-=======
 import { ListingItemTemplate } from './ListingItemTemplate';
->>>>>>> 779ae3e1
-
 
 export class ListingItem extends Bookshelf.Model<ListingItem> {
 
@@ -177,12 +173,11 @@
         return this.hasMany(ListingItemObject, 'listing_item_id', 'id');
     }
 
-<<<<<<< HEAD
     public FavoriteItems(): Collection<FavoriteItem> {
       return this.hasMany(FavoriteItem , 'listing_item_id', 'id');
-=======
+    }
+
     public ListingItemTemplate(): ListingItemTemplate {
         return this.belongsTo(ListingItemTemplate, 'listing_item_template_id', 'id');
->>>>>>> 779ae3e1
     }
 }