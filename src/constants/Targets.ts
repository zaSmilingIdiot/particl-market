/**
 * constants.Targets
 * ------------------------------------------------
 *
 * This is for our IOC so have a unique key/target for
 * our controllers, services and repositories
 *
 * This file is generated with the task `$ npm run console update:targets`.
 */

export const Targets = {
    Model:     {
        Address: 'Address',
        Bid: 'Bid',
        BidData: 'BidData',
        CryptocurrencyAddress: 'CryptocurrencyAddress',
        CurrencyPrice: 'CurrencyPrice',
        Escrow: 'Escrow',
        EscrowRatio: 'EscrowRatio',
        FavoriteItem: 'FavoriteItem',
        FlaggedItem: 'FlaggedItem',
        ItemCategory: 'ItemCategory',
        ItemImage: 'ItemImage',
        ItemImageData: 'ItemImageData',
        ItemInformation: 'ItemInformation',
        ItemLocation: 'ItemLocation',
        ItemPrice: 'ItemPrice',
        ListingItem: 'ListingItem',
        ListingItemObject: 'ListingItemObject',
        ListingItemTemplate: 'ListingItemTemplate',
        LocationMarker: 'LocationMarker',
        Market: 'Market',
        MessagingInformation: 'MessagingInformation',
        PaymentInformation: 'PaymentInformation',
        PriceTicker: 'PriceTicker',
        Profile: 'Profile',
        ShippingDestination: 'ShippingDestination',
        ShippingPrice: 'ShippingPrice',
        ShoppingCartItems: 'ShoppingCartItems',
        ShoppingCarts: 'ShoppingCarts',
        User: 'User'
    },
    Repository:     {
        AddressRepository: 'AddressRepository',
        BidDataRepository: 'BidDataRepository',
        BidRepository: 'BidRepository',
        CryptocurrencyAddressRepository: 'CryptocurrencyAddressRepository',
        CurrencyPriceRepository: 'CurrencyPriceRepository',
        EscrowRatioRepository: 'EscrowRatioRepository',
        EscrowRepository: 'EscrowRepository',
        FavoriteItemRepository: 'FavoriteItemRepository',
        FlaggedItemRepository: 'FlaggedItemRepository',
        ItemCategoryRepository: 'ItemCategoryRepository',
        ItemImageDataRepository: 'ItemImageDataRepository',
        ItemImageRepository: 'ItemImageRepository',
        ItemInformationRepository: 'ItemInformationRepository',
        ItemLocationRepository: 'ItemLocationRepository',
        ItemPriceRepository: 'ItemPriceRepository',
        ListingItemObjectRepository: 'ListingItemObjectRepository',
        ListingItemRepository: 'ListingItemRepository',
        ListingItemTemplateRepository: 'ListingItemTemplateRepository',
        LocationMarkerRepository: 'LocationMarkerRepository',
        MarketRepository: 'MarketRepository',
        MessagingInformationRepository: 'MessagingInformationRepository',
        PaymentInformationRepository: 'PaymentInformationRepository',
        PriceTickerRepository: 'PriceTickerRepository',
        ProfileRepository: 'ProfileRepository',
        ShippingDestinationRepository: 'ShippingDestinationRepository',
        ShippingPriceRepository: 'ShippingPriceRepository',
        ShoppingCartItemsRepository: 'ShoppingCartItemsRepository',
        ShoppingCartsRepository: 'ShoppingCartsRepository',
        UserRepository: 'UserRepository'
    },
    Service:     {
        AddressService: 'AddressService',
        BidDataService: 'BidDataService',
        BidService: 'BidService',
        CoreRpcService: 'CoreRpcService',
        CryptocurrencyAddressService: 'CryptocurrencyAddressService',
        CurrencyPriceService: 'CurrencyPriceService',
        DefaultItemCategoryService: 'DefaultItemCategoryService',
        DefaultMarketService: 'DefaultMarketService',
        DefaultProfileService: 'DefaultProfileService',
        EscrowRatioService: 'EscrowRatioService',
        EscrowService: 'EscrowService',
        FavoriteItemService: 'FavoriteItemService',
        FlaggedItemService: 'FlaggedItemService',
        ItemCategoryService: 'ItemCategoryService',
        ItemImageDataService: 'ItemImageDataService',
        ItemImageService: 'ItemImageService',
        ItemInformationService: 'ItemInformationService',
        ItemLocationService: 'ItemLocationService',
        ItemPriceService: 'ItemPriceService',
        ListingItemObjectService: 'ListingItemObjectService',
        ListingItemService: 'ListingItemService',
        ListingItemTemplateService: 'ListingItemTemplateService',
        LocationMarkerService: 'LocationMarkerService',
        MarketService: 'MarketService',
        MessageBroadcastService: 'MessageBroadcastService',
        MessagingInformationService: 'MessagingInformationService',
        PaymentInformationService: 'PaymentInformationService',
        PriceTickerService: 'PriceTickerService',
        ProfileService: 'ProfileService',
        ShippingDestinationService: 'ShippingDestinationService',
        ShippingPriceService: 'ShippingPriceService',
        ShoppingCartItemsService: 'ShoppingCartItemsService',
        ShoppingCartsService: 'ShoppingCartsService',
        TestDataService: 'TestDataService',
        UserService: 'UserService'
    },
    Command:     {
        address: {
            AddressCreateCommand: 'AddressCreateCommand',
            AddressListCommand: 'AddressListCommand',
            AddressRemoveCommand: 'AddressRemoveCommand',
            AddressRootCommand: 'AddressRootCommand',
            AddressUpdateCommand: 'AddressUpdateCommand'
        },
        admin: {
            AdminCommand: 'AdminCommand'
        },
        BaseCommand: 'BaseCommand',
        bid: {
            BidAcceptCommand: 'BidAcceptCommand',
            BidCancelCommand: 'BidCancelCommand',
            BidRejectCommand: 'BidRejectCommand',
            BidRootCommand: 'BidRootCommand',
            BidSearchCommand: 'BidSearchCommand',
            BidSendCommand: 'BidSendCommand'
        },
        Command: 'Command',
        CommandEnumType: 'CommandEnumType',
        daemon: {
            DaemonRootCommand: 'DaemonRootCommand'
        },
        data: {
            DataAddCommand: 'DataAddCommand',
            DataCleanCommand: 'DataCleanCommand',
            DataGenerateCommand: 'DataGenerateCommand',
            DataRootCommand: 'DataRootCommand'
        },
        escrow: {
            EscrowCreateCommand: 'EscrowCreateCommand',
            EscrowDestroyCommand: 'EscrowDestroyCommand',
            EscrowLockCommand: 'EscrowLockCommand',
            EscrowRefundCommand: 'EscrowRefundCommand',
            EscrowReleaseCommand: 'EscrowReleaseCommand',
            EscrowRootCommand: 'EscrowRootCommand',
            EscrowUpdateCommand: 'EscrowUpdateCommand'
        },
        favorite: {
            FavoriteAddCommand: 'FavoriteAddCommand',
            FavoriteListCommand: 'FavoriteListCommand',
            FavoriteRemoveCommand: 'FavoriteRemoveCommand',
            FavoriteRootCommand: 'FavoriteRootCommand'
        },
        HelpCommand: 'HelpCommand',
        itemcategory: {
            ItemCategoryAddCommand: 'ItemCategoryAddCommand',
            ItemCategoryFindCommand: 'ItemCategoryFindCommand',
            ItemCategoryGetCommand: 'ItemCategoryGetCommand',
            ItemCategoryListCommand: 'ItemCategoryListCommand',
            ItemCategoryRemoveCommand: 'ItemCategoryRemoveCommand',
            ItemCategoryRootCommand: 'ItemCategoryRootCommand',
            ItemCategoryUpdateCommand: 'ItemCategoryUpdateCommand'
        },
        itemimage: {
            ItemImageAddCommand: 'ItemImageAddCommand',
            ItemImageListCommand: 'ItemImageListCommand',
            ItemImageRemoveCommand: 'ItemImageRemoveCommand',
            ItemImageRootCommand: 'ItemImageRootCommand'
        },
        iteminformation: {
            ItemInformationCreateCommand: 'ItemInformationCreateCommand',
            ItemInformationGetCommand: 'ItemInformationGetCommand',
            ItemInformationRootCommand: 'ItemInformationRootCommand',
            ItemInformationUpdateCommand: 'ItemInformationUpdateCommand'
        },
        itemlocation: {
            ItemLocationAddCommand: 'ItemLocationAddCommand',
            ItemLocationRemoveCommand: 'ItemLocationRemoveCommand',
            ItemLocationRootCommand: 'ItemLocationRootCommand',
            ItemLocationUpdateCommand: 'ItemLocationUpdateCommand'
        },
        listingitem: {
            ListingItemGetCommand: 'ListingItemGetCommand',
            ListingItemRootCommand: 'ListingItemRootCommand',
            ListingItemSearchCommand: 'ListingItemSearchCommand',
            ListingItemUpdateCommand: 'ListingItemUpdateCommand',
            ListingItemFlagCommand: 'ListingItemFlagCommand'
        },
        listingitemobject: {
            ListingItemObjectRootCommand: 'ListingItemObjectRootCommand',
            ListingItemObjectSearchCommand: 'ListingItemObjectSearchCommand'
        },
        listingitemtemplate: {
            ListingItemTemplateAddCommand: 'ListingItemTemplateAddCommand',
            ListingItemTemplateGetCommand: 'ListingItemTemplateGetCommand',
            ListingItemTemplatePostCommand: 'ListingItemTemplatePostCommand',
            ListingItemTemplateRemoveCommand: 'ListingItemTemplateRemoveCommand',
            ListingItemTemplateRootCommand: 'ListingItemTemplateRootCommand',
            ListingItemTemplateSearchCommand: 'ListingItemTemplateSearchCommand'
        },
        market: {
            MarketCreateCommand: 'MarketCreateCommand',
            MarketListCommand: 'MarketListCommand',
            MarketRootCommand: 'MarketRootCommand'
        },
        messaginginformation: {
            MessagingInformationRootCommand: 'MessagingInformationRootCommand',
            MessagingInformationUpdateCommand: 'MessagingInformationUpdateCommand'
        },
        paymentinformation: {
            PaymentInformationRootCommand: 'PaymentInformationRootCommand',
            PaymentInformationUpdateCommand: 'PaymentInformationUpdateCommand'
        },
        priceticker: {
            PriceTickerRootCommand: 'PriceTickerRootCommand'
        },
        profile: {
            ProfileCreateCommand: 'ProfileCreateCommand',
            ProfileDestroyCommand: 'ProfileDestroyCommand',
            ProfileGetCommand: 'ProfileGetCommand',
            ProfileListCommand: 'ProfileListCommand',
            ProfileRootCommand: 'ProfileRootCommand',
            ProfileUpdateCommand: 'ProfileUpdateCommand'
        },
        RpcCommandInterface: 'RpcCommandInterface',
        shippingdestination: {
            ShippingDestinationAddCommand: 'ShippingDestinationAddCommand',
            ShippingDestinationListCommand: 'ShippingDestinationListCommand',
            ShippingDestinationRemoveCommand: 'ShippingDestinationRemoveCommand',
            ShippingDestinationRootCommand: 'ShippingDestinationRootCommand'
        },
        shoppingcart: {
            ShoppingCartAddCommand: 'ShoppingCartAddCommand',
            ShoppingCartClearCommand: 'ShoppingCartClearCommand',
            ShoppingCartGetCommand: 'ShoppingCartGetCommand',
            ShoppingCartListCommand: 'ShoppingCartListCommand',
            ShoppingCartRemoveCommand: 'ShoppingCartRemoveCommand',
            ShoppingCartRootCommand: 'ShoppingCartRootCommand',
            ShoppingCartUpdateCommand: 'ShoppingCartUpdateCommand'
        },
        shoppingcartitems: {
            ShoppingCartItemAddCommand: 'ShoppingCartItemAddCommand',
            ShoppingCartItemListCommand: 'ShoppingCartItemListCommand',
            ShoppingCartItemRemoveCommand: 'ShoppingCartItemRemoveCommand',
            ShoppingCartItemRootCommand: 'ShoppingCartItemRootCommand'
<<<<<<< HEAD
=======
        },
        priceticker: {
            PriceTickerRootCommand: 'PriceTickerRootCommand'
        },
        currencyprice: {
            CurrencyPriceRootCommand: 'CurrencyPriceRootCommand'
>>>>>>> 84d10f49
        }
    },
    Factory:     {
        BidFactory: 'BidFactory',
        EscrowFactory: 'EscrowFactory',
        ImageFactory: 'ImageFactory',
        ItemCategoryFactory: 'ItemCategoryFactory',
        ListingItemFactory: 'ListingItemFactory',
        MessagingInformationFactory: 'MessagingInformationFactory',
        RpcCommandFactory: 'RpcCommandFactory'
    },
    MessageProcessor:     {
        AcceptBidMessageProcessor: 'AcceptBidMessageProcessor',
        BidMessageProcessor: 'BidMessageProcessor',
        CancelBidMessageProcessor: 'CancelBidMessageProcessor',
        ListingItemMessageProcessor: 'ListingItemMessageProcessor',
        MessageProcessor: 'MessageProcessor',
        MessageProcessorInterface: 'MessageProcessorInterface',
        RejectBidMessageProcessor: 'RejectBidMessageProcessor',
        TestMessageProcessor: 'TestMessageProcessor',
        UpdateListingItemMessageProcessor: 'UpdateListingItemMessageProcessor'
    },
    Middleware:     {
        AuthenticateMiddleware: 'AuthenticateMiddleware',
        PopulateUserMiddleware: 'PopulateUserMiddleware',
        RestApiMiddleware: 'RestApiMiddleware',
        RpcMiddleware: 'RpcMiddleware'
    },
    Listener:     {
        ServerStartedListener: 'ServerStartedListener',
        user: {
            UserAuthenticatedListener: 'UserAuthenticatedListener',
            UserCreatedListener: 'UserCreatedListener'
        }
    },
    Controller:     {
        AddressController: 'AddressController',
        BidController: 'BidController',
        BidDataController: 'BidDataController',
        CryptocurrencyAddressController: 'CryptocurrencyAddressController',
        CurrencyPriceController: 'CurrencyPriceController',
        EscrowController: 'EscrowController',
        EscrowRatioController: 'EscrowRatioController',
        FavoriteItemController: 'FavoriteItemController',
        FlaggedItemController: 'FlaggedItemController',
        ItemCategoryController: 'ItemCategoryController',
        ItemImageController: 'ItemImageController',
        ItemImageDataController: 'ItemImageDataController',
        ItemInformationController: 'ItemInformationController',
        ItemLocationController: 'ItemLocationController',
        ItemPriceController: 'ItemPriceController',
        ListingItemController: 'ListingItemController',
        ListingItemObjectController: 'ListingItemObjectController',
        ListingItemTemplateController: 'ListingItemTemplateController',
        LocationMarkerController: 'LocationMarkerController',
        MarketController: 'MarketController',
        MessagingInformationController: 'MessagingInformationController',
        PaymentInformationController: 'PaymentInformationController',
        PriceTickerController: 'PriceTickerController',
        ProfileController: 'ProfileController',
        RpcController: 'RpcController',
        ShippingDestinationController: 'ShippingDestinationController',
        ShippingPriceController: 'ShippingPriceController',
        ShoppingCartItemsController: 'ShoppingCartItemsController',
        ShoppingCartsController: 'ShoppingCartsController',
        UserController: 'UserController'
    }
};<|MERGE_RESOLUTION|>--- conflicted
+++ resolved
@@ -246,15 +246,9 @@
             ShoppingCartItemListCommand: 'ShoppingCartItemListCommand',
             ShoppingCartItemRemoveCommand: 'ShoppingCartItemRemoveCommand',
             ShoppingCartItemRootCommand: 'ShoppingCartItemRootCommand'
-<<<<<<< HEAD
-=======
-        },
-        priceticker: {
-            PriceTickerRootCommand: 'PriceTickerRootCommand'
         },
         currencyprice: {
             CurrencyPriceRootCommand: 'CurrencyPriceRootCommand'
->>>>>>> 84d10f49
         }
     },
     Factory:     {
