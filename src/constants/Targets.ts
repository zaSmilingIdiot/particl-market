--- conflicted
+++ resolved
@@ -185,11 +185,8 @@
         MessagingInformationFactory: 'MessagingInformationFactory'
     },
     MessageProcessor:     {
-<<<<<<< HEAD
         ListingItemMessageProcessor: 'ListingItemMessageProcessor',
-=======
         AcceptBidMessageProcessor: 'AcceptBidMessageProcessor',
->>>>>>> c14f8623
         BidMessageProcessor: 'BidMessageProcessor',
         CancelBidMessageProcessor: 'CancelBidMessageProcessor',
         MessageProcessor: 'MessageProcessor',
