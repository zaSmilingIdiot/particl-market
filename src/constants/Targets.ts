/**
 * constants.Targets
 * ------------------------------------------------
 *
 * This is for our IOC so have a unique key/target for
 * our controllers, services and repositories
 *
 * This file is generated with the task `$ npm run console update:targets`.
 */

export const Targets = {
    Model:     {
        Address: 'Address',
        CryptocurrencyAddress: 'CryptocurrencyAddress',
        Escrow: 'Escrow',
        EscrowRatio: 'EscrowRatio',
        ItemCategory: 'ItemCategory',
        ItemImage: 'ItemImage',
        ItemImageData: 'ItemImageData',
        ItemInformation: 'ItemInformation',
        ItemLocation: 'ItemLocation',
        ItemPrice: 'ItemPrice',
        ListingItem: 'ListingItem',
        ListingItemObject: 'ListingItemObject',
        ListingItemTemplate: 'ListingItemTemplate',
        LocationMarker: 'LocationMarker',
        MessagingInformation: 'MessagingInformation',
        PaymentInformation: 'PaymentInformation',
        Profile: 'Profile',
        ShippingDestination: 'ShippingDestination',
        ShippingPrice: 'ShippingPrice',
        User: 'User'
    },
    Repository:     {
        AddressRepository: 'AddressRepository',
        CryptocurrencyAddressRepository: 'CryptocurrencyAddressRepository',
        EscrowRatioRepository: 'EscrowRatioRepository',
        EscrowRepository: 'EscrowRepository',
        ItemCategoryRepository: 'ItemCategoryRepository',
        ItemImageDataRepository: 'ItemImageDataRepository',
        ItemImageRepository: 'ItemImageRepository',
        ItemInformationRepository: 'ItemInformationRepository',
        ItemLocationRepository: 'ItemLocationRepository',
        ItemPriceRepository: 'ItemPriceRepository',
        ListingItemObjectRepository: 'ListingItemObjectRepository',
        ListingItemRepository: 'ListingItemRepository',
        ListingItemTemplateRepository: 'ListingItemTemplateRepository',
        LocationMarkerRepository: 'LocationMarkerRepository',
        MessagingInformationRepository: 'MessagingInformationRepository',
        PaymentInformationRepository: 'PaymentInformationRepository',
        ProfileRepository: 'ProfileRepository',
        ShippingDestinationRepository: 'ShippingDestinationRepository',
        ShippingPriceRepository: 'ShippingPriceRepository',
        UserRepository: 'UserRepository'
    },
    Service:     {
        AddressService: 'AddressService',
        CryptocurrencyAddressService: 'CryptocurrencyAddressService',
        DefaultItemCategoryService: 'DefaultItemCategoryService',
        DefaultProfileService: 'DefaultProfileService',
        EscrowRatioService: 'EscrowRatioService',
        EscrowService: 'EscrowService',
        ItemCategoryService: 'ItemCategoryService',
        ItemImageDataService: 'ItemImageDataService',
        ItemImageService: 'ItemImageService',
        ItemInformationService: 'ItemInformationService',
        ItemLocationService: 'ItemLocationService',
        ItemPriceService: 'ItemPriceService',
        ListingItemObjectService: 'ListingItemObjectService',
        ListingItemService: 'ListingItemService',
        ListingItemTemplateService: 'ListingItemTemplateService',
        LocationMarkerService: 'LocationMarkerService',
        MessagingInformationService: 'MessagingInformationService',
        PaymentInformationService: 'PaymentInformationService',
        ProfileService: 'ProfileService',
        rpc: {
            RpcAddressService: 'RpcAddressService',
            RpcCliHelpService: 'RpcCliHelpService',
            RpcItemCategoryService: 'RpcItemCategoryService',
            RpcItemInformationService: 'RpcItemInformationService',
            RpcListingItemService: 'RpcListingItemService',
            RpcListingItemTemplateService: 'RpcListingItemTemplateService',
            RpcProfileService: 'RpcProfileService',
            RpcCliHelpService: 'RpcCliHelpService',
<<<<<<< HEAD
            RpcPaymentInformationService: 'RpcPaymentInformationService',
            RpcEscrowService: 'RpcEscrowService'
=======
            RpcPaymentInformationService: 'RpcPaymentInformationService'
            RpcTestDataService: 'RpcTestDataService'
>>>>>>> d5a41521
        },
        ShippingDestinationService: 'ShippingDestinationService',
        ShippingPriceService: 'ShippingPriceService',
        TestDataService: 'TestDataService',
        UserService: 'UserService'
    },
    Middleware:     {
        AuthenticateMiddleware: 'AuthenticateMiddleware',
        PopulateUserMiddleware: 'PopulateUserMiddleware',
        RestApiMiddleware: 'RestApiMiddleware',
        RpcMiddleware: 'RpcMiddleware'
    },
    Listener:     {
        ServerStartedListener: 'ServerStartedListener',
        user: {
            UserAuthenticatedListener: 'UserAuthenticatedListener',
            UserCreatedListener: 'UserCreatedListener'
        }
    },
    Controller:     {
        AddressController: 'AddressController',
        CryptocurrencyAddressController: 'CryptocurrencyAddressController',
        EscrowController: 'EscrowController',
        EscrowRatioController: 'EscrowRatioController',
        ItemCategoryController: 'ItemCategoryController',
        ItemImageController: 'ItemImageController',
        ItemImageDataController: 'ItemImageDataController',
        ItemInformationController: 'ItemInformationController',
        ItemLocationController: 'ItemLocationController',
        ItemPriceController: 'ItemPriceController',
        ListingItemController: 'ListingItemController',
        ListingItemObjectController: 'ListingItemObjectController',
        ListingItemTemplateController: 'ListingItemTemplateController',
        LocationMarkerController: 'LocationMarkerController',
        MessagingInformationController: 'MessagingInformationController',
        PaymentInformationController: 'PaymentInformationController',
        ProfileController: 'ProfileController',
        RpcController: 'RpcController',
        ShippingDestinationController: 'ShippingDestinationController',
        ShippingPriceController: 'ShippingPriceController',
        UserController: 'UserController'
    }
};<|MERGE_RESOLUTION|>--- conflicted
+++ resolved
@@ -82,13 +82,10 @@
             RpcListingItemTemplateService: 'RpcListingItemTemplateService',
             RpcProfileService: 'RpcProfileService',
             RpcCliHelpService: 'RpcCliHelpService',
-<<<<<<< HEAD
             RpcPaymentInformationService: 'RpcPaymentInformationService',
             RpcEscrowService: 'RpcEscrowService'
-=======
             RpcPaymentInformationService: 'RpcPaymentInformationService'
             RpcTestDataService: 'RpcTestDataService'
->>>>>>> d5a41521
         },
         ShippingDestinationService: 'ShippingDestinationService',
         ShippingPriceService: 'ShippingPriceService',
