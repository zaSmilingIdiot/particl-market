--- conflicted
+++ resolved
@@ -102,13 +102,9 @@
             RpcPaymentInformationService: 'RpcPaymentInformationService',
             RpcProfileService: 'RpcProfileService',
             RpcShippingDestinationService: 'RpcShippingDestinationService',
-<<<<<<< HEAD
             RpcTestDataService: 'RpcTestDataService',
             RpcBidService: 'RpcBidService'
-=======
             RpcMarketService: 'RpcMarketService',
-            RpcTestDataService: 'RpcTestDataService'
->>>>>>> 8e7c2c5d
         },
         ShippingDestinationService: 'ShippingDestinationService',
         ShippingPriceService: 'ShippingPriceService',
