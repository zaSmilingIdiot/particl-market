/**
 * constants.Targets
 * ------------------------------------------------
 *
 * This is for our IOC so have a unique key/target for
 * our controllers, services and repositories
 *
 * This file is generated with the task `$ npm run console update:targets`.
 */

export const Targets = {
    Model:     {
        Address: 'Address',
        CryptocurrencyAddress: 'CryptocurrencyAddress',
        Escrow: 'Escrow',
        EscrowRatio: 'EscrowRatio',
        ItemCategory: 'ItemCategory',
        ItemImage: 'ItemImage',
        ItemImageData: 'ItemImageData',
        ItemInformation: 'ItemInformation',
        ItemLocation: 'ItemLocation',
        ItemPrice: 'ItemPrice',
        ListingItem: 'ListingItem',
        ListingItemObject: 'ListingItemObject',
        ListingItemTemplate: 'ListingItemTemplate',
        LocationMarker: 'LocationMarker',
        MessagingInformation: 'MessagingInformation',
        PaymentInformation: 'PaymentInformation',
        Profile: 'Profile',
        ShippingDestination: 'ShippingDestination',
        ShippingPrice: 'ShippingPrice',
        User: 'User'
    },
    Repository:     {
        AddressRepository: 'AddressRepository',
        CryptocurrencyAddressRepository: 'CryptocurrencyAddressRepository',
        EscrowRatioRepository: 'EscrowRatioRepository',
        EscrowRepository: 'EscrowRepository',
        ItemCategoryRepository: 'ItemCategoryRepository',
        ItemImageDataRepository: 'ItemImageDataRepository',
        ItemImageRepository: 'ItemImageRepository',
        ItemInformationRepository: 'ItemInformationRepository',
        ItemLocationRepository: 'ItemLocationRepository',
        ItemPriceRepository: 'ItemPriceRepository',
        ListingItemObjectRepository: 'ListingItemObjectRepository',
        ListingItemRepository: 'ListingItemRepository',
        ListingItemTemplateRepository: 'ListingItemTemplateRepository',
        LocationMarkerRepository: 'LocationMarkerRepository',
        MessagingInformationRepository: 'MessagingInformationRepository',
        PaymentInformationRepository: 'PaymentInformationRepository',
        ProfileRepository: 'ProfileRepository',
        ShippingDestinationRepository: 'ShippingDestinationRepository',
        ShippingPriceRepository: 'ShippingPriceRepository',
        UserRepository: 'UserRepository'
    },
    Service:     {
        AddressService: 'AddressService',
        CryptocurrencyAddressService: 'CryptocurrencyAddressService',
        DefaultItemCategoryService: 'DefaultItemCategoryService',
        EscrowRatioService: 'EscrowRatioService',
        EscrowService: 'EscrowService',
        ItemCategoryService: 'ItemCategoryService',
        ItemImageDataService: 'ItemImageDataService',
        ItemImageService: 'ItemImageService',
        ItemInformationService: 'ItemInformationService',
        ItemLocationService: 'ItemLocationService',
        ItemPriceService: 'ItemPriceService',
        ListingItemObjectService: 'ListingItemObjectService',
        ListingItemService: 'ListingItemService',
        ListingItemTemplateService: 'ListingItemTemplateService',
        LocationMarkerService: 'LocationMarkerService',
        MessagingInformationService: 'MessagingInformationService',
        PaymentInformationService: 'PaymentInformationService',
<<<<<<< HEAD
        RpcListingItemService: 'RpcListingItemService',
=======
        ProfileService: 'ProfileService',
>>>>>>> 665bec9a
        ShippingDestinationService: 'ShippingDestinationService',
        ShippingPriceService: 'ShippingPriceService',
        UserService: 'UserService'
    },
    Middleware:     {
        AuthenticateMiddleware: 'AuthenticateMiddleware',
        PopulateUserMiddleware: 'PopulateUserMiddleware',
        RestApiMiddleware: 'RestApiMiddleware',
        RpcMiddleware: 'RpcMiddleware'
    },
    Listener:     {
        ServerStartedListener: 'ServerStartedListener',
        user: {
            UserAuthenticatedListener: 'UserAuthenticatedListener',
            UserCreatedListener: 'UserCreatedListener'
        }
    },
    Controller:     {
        AddressController: 'AddressController',
        CryptocurrencyAddressController: 'CryptocurrencyAddressController',
        EscrowController: 'EscrowController',
        EscrowRatioController: 'EscrowRatioController',
        ItemCategoryController: 'ItemCategoryController',
        ItemImageController: 'ItemImageController',
        ItemImageDataController: 'ItemImageDataController',
        ItemInformationController: 'ItemInformationController',
        ItemLocationController: 'ItemLocationController',
        ItemPriceController: 'ItemPriceController',
        ListingItemController: 'ListingItemController',
        ListingItemObjectController: 'ListingItemObjectController',
        ListingItemTemplateController: 'ListingItemTemplateController',
        LocationMarkerController: 'LocationMarkerController',
        MessagingInformationController: 'MessagingInformationController',
        PaymentInformationController: 'PaymentInformationController',
        ProfileController: 'ProfileController',
        RpcController: 'RpcController',
        ShippingDestinationController: 'ShippingDestinationController',
        ShippingPriceController: 'ShippingPriceController',
        UserController: 'UserController'
    }
};<|MERGE_RESOLUTION|>--- conflicted
+++ resolved
@@ -71,11 +71,8 @@
         LocationMarkerService: 'LocationMarkerService',
         MessagingInformationService: 'MessagingInformationService',
         PaymentInformationService: 'PaymentInformationService',
-<<<<<<< HEAD
         RpcListingItemService: 'RpcListingItemService',
-=======
         ProfileService: 'ProfileService',
->>>>>>> 665bec9a
         ShippingDestinationService: 'ShippingDestinationService',
         ShippingPriceService: 'ShippingPriceService',
         UserService: 'UserService'
