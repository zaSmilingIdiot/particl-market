FROM mhart/alpine-node:9.6.1

<<<<<<< HEAD
RUN apk add --no-cache make gcc g++ python git build-base openssl-dev curl bash
RUN apk add --no-cache --update fftw-dev
=======
RUN apk add --update --no-cache gcc g++ make libc6-compat python git build-base openssl-dev curl bash
# RUN apk add --no-cache fftw-dev --repository https://dl-3.alpinelinux.org/alpine/edge/main/
# RUN apk add --no-cache vips-dev --repository https://dl-3.alpinelinux.org/alpine/edge/testing/
>>>>>>> 385cf6c0
RUN npm install --global -s --no-progress wait-port yarn ts-node tslint typescript

RUN mkdir -p /app/data/database
WORKDIR /app/
COPY package.json /app
COPY yarn.lock /app

#RUN yarn install
#COPY . /app/
#RUN bin/ci-create-dbs.sh
#RUN bin/ci-create-build-version.sh
#VOLUME /app/data
#VOLUME /app/
#CMD [ "yarn", "serve" ]
#CMD [ "bin/entrypoint.sh" ]

EXPOSE 3000 3100 3200<|MERGE_RESOLUTION|>--- conflicted
+++ resolved
@@ -1,13 +1,8 @@
 FROM mhart/alpine-node:9.6.1
 
-<<<<<<< HEAD
-RUN apk add --no-cache make gcc g++ python git build-base openssl-dev curl bash
-RUN apk add --no-cache --update fftw-dev
-=======
 RUN apk add --update --no-cache gcc g++ make libc6-compat python git build-base openssl-dev curl bash
 # RUN apk add --no-cache fftw-dev --repository https://dl-3.alpinelinux.org/alpine/edge/main/
 # RUN apk add --no-cache vips-dev --repository https://dl-3.alpinelinux.org/alpine/edge/testing/
->>>>>>> 385cf6c0
 RUN npm install --global -s --no-progress wait-port yarn ts-node tslint typescript
 
 RUN mkdir -p /app/data/database
