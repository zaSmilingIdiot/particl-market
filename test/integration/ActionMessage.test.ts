--- conflicted
+++ resolved
@@ -116,51 +116,7 @@
         //
     });
 
-<<<<<<< HEAD
-=======
-    test('Should not create a new action message without info', async () => {
-        expect.assertions(1);
-        const testData1 = JSON.parse(JSON.stringify(testData));
-
-        delete testData1.info;
-        let actionMessage: any = null;
-        try {
-            actionMessage = await actionMessageService.create(testData1);
-        } catch (e) {
-            // expect(e).toEqual(new ValidationException('Could not create the ActionMessage, missing data!', []));
-            expect(true).toEqual(true);
-        }
-    });
-
-    test('Should not create a new action message without escrow', async () => {
-        expect.assertions(1);
-        const testData1 = JSON.parse(JSON.stringify(testData));
-
-        delete testData1.escrow;
-        let actionMessage: any = null;
-        try {
-            actionMessage = await actionMessageService.create(testData1);
-        } catch (e) {
-            // expect(e).toEqual(new ValidationException('Could not create the ActionMessage, missing data!', []));
-            expect(true).toEqual(true);
-        }
-    });
-
-    test('Should not create a new action message without data', async () => {
-        expect.assertions(1);
-        const testData1 = JSON.parse(JSON.stringify(testData));
-
-        delete testData1.data;
-        let actionMessage: any = null;
-        try {
-            actionMessage = await actionMessageService.create(testData1);
-        } catch (e) {
-            // expect(e).toEqual(new ValidationException('Could not create the ActionMessage, missing data!', []));
-            expect(true).toEqual(true);
-        }
-    });
-
->>>>>>> f17106fa
+
     test('Should create a new action message', async () => {
 
         testData.listing_item_id = createdListingItem.id;
