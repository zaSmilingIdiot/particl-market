import { app } from '../../src/app';
import { Logger as LoggerType } from '../../src/core/Logger';
import { Types, Core, Targets } from '../../src/constants';
import { TestUtil } from './lib/TestUtil';
import { TestDataService } from '../../src/api/services/TestDataService';

import { ValidationException } from '../../src/api/exceptions/ValidationException';
import { NotFoundException } from '../../src/api/exceptions/NotFoundException';

import { MessageEscrow } from '../../src/api/models/MessageEscrow';
import { ActionMessage } from '../../src/api/models/ActionMessage';

import { MessageEscrowService } from '../../src/api/services/MessageEscrowService';
import { ActionMessageService } from '../../src/api/services/ActionMessageService';

import { MessageInfoCreateRequest } from '../../src/api/requests/MessageInfoCreateRequest';
import { MessageDataCreateRequest } from '../../src/api/requests/MessageDataCreateRequest';
import { MessageEscrowCreateRequest } from '../../src/api/requests/MessageEscrowCreateRequest';
import { MessageEscrowUpdateRequest } from '../../src/api/requests/MessageEscrowUpdateRequest';
import { ActionMessageCreateRequest } from '../../src/api/requests/ActionMessageCreateRequest';
import { GenerateListingItemParams } from '../../src/api/requests/params/GenerateListingItemParams';
import { CreatableModel } from '../../src/api/enums/CreatableModel';
import { TestDataGenerateRequest } from '../../src/api/requests/TestDataGenerateRequest';


describe('MessageEscrow', () => {
    jasmine.DEFAULT_TIMEOUT_INTERVAL = process.env.JASMINE_TIMEOUT;

    const log: LoggerType = new LoggerType(__filename);
    const testUtil = new TestUtil();

    let testDataService: TestDataService;
    let messageEscrowService: MessageEscrowService;
    let actionMessageService: ActionMessageService;

<<<<<<< HEAD
    let createdActionMessageId;
    let createdMessageData;
=======
    // let createdId;
>>>>>>> 6bf734ae

    const testData = {
        rawtx: 'rawtx',
        type: 'refund'
    } as MessageEscrowCreateRequest;

    const testDataActionMessage = {
        action: 'MPA_LOCK',
        nonce: 'randomness',
        accepted: true,
        info: {
            address: '20 seventeen street, march city, 2017',
            memo: 'Please deliver by 17 March 2017'
        } as MessageInfoCreateRequest,
        escrow: testData,
        data: {
            msgid: 'fdd0b25a000000007188f0fc4cd57a37aa5a9ab26463510568e99d7d',
            version: '0300',
            received: new Date(),
            sent: new Date(),
            from: 'piyLdJcTzR72DsYh2j5wPWUUmwURfczTR3',
            to: 'pmktyVZshdMAQ6DPbbRXEFNGuzMbTMkqAA'
        } as MessageDataCreateRequest,
        objects: []
    } as ActionMessageCreateRequest;

    const testDataUpdated = {
        rawtx: 'rawtx_UPDATED',
        type: 'refund_UPDATED'
    } as MessageEscrowUpdateRequest;

    beforeAll(async () => {
        await testUtil.bootstrapAppContainer(app);  // bootstrap the app

        testDataService = app.IoC.getNamed<TestDataService>(Types.Service, Targets.Service.TestDataService);
        messageEscrowService = app.IoC.getNamed<MessageEscrowService>(Types.Service, Targets.Service.MessageEscrowService);
        actionMessageService = app.IoC.getNamed<ActionMessageService>(Types.Service, Targets.Service.ActionMessageService);

        // clean up the db, first removes all data and then seeds the db with default data
        await testDataService.clean();

        const generateParams = new GenerateListingItemParams([
            true,   // generateItemInformation
            true,   // generateShippingDestinations
            true,   // generateItemImages
            true,   // generatePaymentInformation
            true,   // generateEscrow
            true,   // generateItemPrice
            true,   // generateMessagingInformation
            true    // generateListingItemObjects
        ]).toParamsArray();

        // create listingitem without ShippingDestinations and store its id for testing
        const listingItems = await testDataService.generate({
            model: CreatableModel.LISTINGITEM,  // what to generate
            amount: 1,                          // how many to generate
            withRelated: true,                  // return model
            generateParams                      // what kind of data to generate
        } as TestDataGenerateRequest);
        const createdListingItem = listingItems[0].toJSON();

        // create actionMessage
        testDataActionMessage.listing_item_id = createdListingItem.id;
    });

    afterAll(async () => {
        //
    });

    test('Should throw ValidationException because there is no related_id', async () => {
        expect.assertions(1);
        await messageEscrowService.create({}).catch(e =>
            expect(e).toEqual(new ValidationException('Request body is not valid', []))
        );
    });

    test('Should throw ValidationException because we want to create a empty message escrow', async () => {
        expect.assertions(1);
        await messageEscrowService.create({} as MessageEscrowCreateRequest).catch(e =>
            expect(e).toEqual(new ValidationException('Request body is not valid', []))
        );
    });

    test('Should create a new message escrow', async () => {
        let actionMessageModel: ActionMessage = await actionMessageService.create(testDataActionMessage);

        actionMessageModel = actionMessageModel.toJSON();
        createdActionMessageId = actionMessageModel.id;
        const result: any = actionMessageModel.MessageEscrow;
        createdMessageData = result;

        // MessageData
        expect(result.actionMessageId).toBe(createdActionMessageId);
        expect(result.type).toBe(testData.type);
        expect(result.rawtx).toBe(testData.rawtx);
    });

    test('Should list message escrows with our new create one', async () => {
        const messageEscrowCollection = await messageEscrowService.findAll();
        const messageEscrow = messageEscrowCollection.toJSON();
        expect(messageEscrow.length).toBe(1);

        const result = messageEscrow[0];

        // test the values
        expect(result.actionMessageId).toBe(createdActionMessageId);
        expect(result.type).toBe(testData.type);
        expect(result.rawtx).toBe(testData.rawtx);
    });

    test('Should return one message escrow', async () => {
        const messageEscrowModel: MessageEscrow = await messageEscrowService.findOne(createdMessageData.id);
        const result = messageEscrowModel.toJSON();

        // test the values
        expect(result.actionMessageId).toBe(createdActionMessageId);
        expect(result.type).toBe(testData.type);
        expect(result.rawtx).toBe(testData.rawtx);
    });

    test('Should update the message escrow', async () => {
        // testDataUpdated['related_id'] = 0;
        const messageEscrowModel: MessageEscrow = await messageEscrowService.update(createdMessageData.id, testDataUpdated);
        const result = messageEscrowModel.toJSON();

        // test the values
        expect(result.actionMessageId).toBe(createdActionMessageId);
        expect(result.type).toBe(testDataUpdated.type);
        expect(result.rawtx).toBe(testDataUpdated.rawtx);
    });

    test('Should delete the message escrow', async () => {
        expect.assertions(2);
        await messageEscrowService.destroy(createdMessageData.id);
        await messageEscrowService.findOne(createdMessageData.id).catch(e =>
            expect(e).toEqual(new NotFoundException(createdMessageData.id))
        );

        await actionMessageService.destroy(createdActionMessageId);
        await actionMessageService.findOne(createdActionMessageId).catch(e =>
            expect(e).toEqual(new NotFoundException(createdActionMessageId))
        );
    });
});<|MERGE_RESOLUTION|>--- conflicted
+++ resolved
@@ -33,12 +33,8 @@
     let messageEscrowService: MessageEscrowService;
     let actionMessageService: ActionMessageService;
 
-<<<<<<< HEAD
     let createdActionMessageId;
     let createdMessageData;
-=======
-    // let createdId;
->>>>>>> 6bf734ae
 
     const testData = {
         rawtx: 'rawtx',
