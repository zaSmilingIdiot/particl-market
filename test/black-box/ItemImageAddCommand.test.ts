import { rpc, api } from './lib/api';
import { BlackBoxTestUtil } from './lib/BlackBoxTestUtil';
import { ListingItemTemplateCreateRequest } from '../../src/api/requests/ListingItemTemplateCreateRequest';
import { PaymentType } from '../../src/api/enums/PaymentType';
import { ObjectHash } from '../../src/core/helpers/ObjectHash';
import { ImageDataProtocolType } from '../../src/api/enums/ImageDataProtocolType';
import { CreatableModel } from '../../src/api/enums/CreatableModel';
import { Commands } from '../../src/api/commands/CommandEnumType';
import { ImageProcessing } from '../../src/core/helpers/ImageProcessing';
import { ImageVersions } from '../../src/core/helpers/ImageVersionEnumType';
import {ItemImageDataUpdateRequest} from '../../src/api/requests/ItemImageDataUpdateRequest';
import * as sharp from 'sharp';
import {GenerateListingItemTemplateParams} from '../../src/api/requests/params/GenerateListingItemTemplateParams';
import {ListingItemTemplate} from '../../src/api/models/ListingItemTemplate';

describe('ItemImageAddCommand', () => {
    const testUtil = new BlackBoxTestUtil();

    const imageCommand = Commands.ITEMIMAGE_ROOT.commandName;
    const addCommand = Commands.ITEMIMAGE_ADD.commandName;

    const keys = [
        'id', 'hash', 'updatedAt', 'createdAt'
    ];
/*
    const testDataListingItemTemplate = {
        profile_id: 0,
        hash: '',
        itemInformation: {

        },
        paymentInformation: {
            type: PaymentType.SALE
        }
    } as ListingItemTemplateCreateRequest;
*/
    const pageNumber = 1;
    let createdListingItemTemplateWithoutItemInformation;
    let createdListingItemTemplate;
    let itemImages = [];

    beforeAll(async () => {
        await testUtil.cleanDb();
        // profile
        const defaultProfile = await testUtil.getDefaultProfile();
<<<<<<< HEAD
        testDataListingItemTemplate.profile_id = defaultProfile.id;

        // set hash
        testDataListingItemTemplate.hash = await ObjectHash.getHash(testDataListingItemTemplate);

        // create item template
        const addListingItemTempRes: any = await testUtil.addData(CreatableModel.LISTINGITEMTEMPLATE, testDataListingItemTemplate);

        createdTemplateId = addListingItemTempRes.id;
        createdItemInfoId = addListingItemTempRes.ItemInformation.id;
=======
>>>>>>> 55f75de4

        let generateListingItemTemplateParams = new GenerateListingItemTemplateParams([
            false,   // generateItemInformation
            false,   // generateShippingDestinations
            false,   // generateItemImages
            false,   // generatePaymentInformation
            false,   // generateEscrow
            false,   // generateItemPrice
            false,   // generateMessagingInformation
            false    // generateListingItemObjects
        ]).toParamsArray();

        let listingItemTemplate = await testUtil.generateData(
            CreatableModel.LISTINGITEMTEMPLATE, // what to generate
            1,                          // how many to generate
            true,                       // return model
            generateListingItemTemplateParams   // what kind of data to generate
        ) as ListingItemTemplate[];
        createdListingItemTemplateWithoutItemInformation = listingItemTemplate[0];

        generateListingItemTemplateParams = new GenerateListingItemTemplateParams([
            true,   // generateItemInformation
            false,   // generateShippingDestinations
            true,   // generateItemImages
            false,   // generatePaymentInformation
            false,   // generateEscrow
            false,   // generateItemPrice
            false,   // generateMessagingInformation
            false    // generateListingItemObjects
        ]).toParamsArray();

        listingItemTemplate = await testUtil.generateData(
            CreatableModel.LISTINGITEMTEMPLATE, // what to generate
            1,                          // how many to generate
            true,                       // return model
            generateListingItemTemplateParams   // what kind of data to generate
        ) as ListingItemTemplate[];
        createdListingItemTemplate = listingItemTemplate[0];
    });

    test('Should fail to add ItemImage because missing ListingItemTemplate.Id', async () => {
        const result: any = await rpc(imageCommand, [addCommand]);
        result.expectJson();
        result.expectStatusCode(404);
        expect(result.error.error.success).toBe(false);
        expect(result.error.error.message).toBe('ListingItemTemplate id can not be null.');
    });

    test('Should fail to add ItemImage because given ListingItemTemplate does not have ItemInformation', async () => {
        // add item image
        const addDataRes: any = await rpc(imageCommand, [addCommand, createdListingItemTemplateWithoutItemInformation.id]);
        addDataRes.expectJson();
        addDataRes.expectStatusCode(400);
        expect(addDataRes.error.error.success).toBe(false);
        expect(addDataRes.error.error.message).toBe('Request body is not valid');
    });

    test('Should fail to add ItemImage without ItemImageData', async () => {
        // add item image
        const addDataRes: any = await rpc(imageCommand, [addCommand, createdListingItemTemplate.id]);
        addDataRes.expectJson();
        addDataRes.expectStatusCode(404);
    });

    test('Should fail to add ItemImage because invalid ItemImageData protocol', async () => {
        const addDataRes: any = await rpc(imageCommand,
            [addCommand, createdListingItemTemplate.id, 'TEST-DATA-ID', 'INVALID_PROTOCOL', 'BASE64', ImageProcessing.milkcat]);
        addDataRes.expectJson();
        addDataRes.expectStatusCode(404);
        expect(addDataRes.error.error.message).toBe('Invalid image protocol.');
    });

    test('Should add ItemImage with ItemImageData', async () => {
        // add item image
        const addDataRes: any = await rpc(imageCommand, [
            addCommand,
            createdListingItemTemplate.id,
            'TEST-DATA-ID',
            ImageDataProtocolType.LOCAL,
            'BASE64',
            ImageProcessing.milkcatWide
        ]);
        addDataRes.expectJson();
        addDataRes.expectStatusCode(200);
        addDataRes.expectDataRpc(keys);
        const result: any = addDataRes.getBody()['result'];
        itemImages = result.ItemImageDatas;
    });

    test('Should return valid LARGE image dimention', async () => {
        for ( const imageData of itemImages ) {
            expect(imageData.dataId).toBe('TEST-DATA-ID');
            expect(imageData.protocol).toBe(ImageDataProtocolType.LOCAL);
            expect(imageData.encoding).toBe('BASE64');

            if ( imageData.imageVersion === ImageVersions.ORIGINAL.propName ) {

                const rawImage = imageData.data;

                const toVersions = [ImageVersions.LARGE, ImageVersions.MEDIUM, ImageVersions.THUMBNAIL];
                const originalData: string = await ImageProcessing.convertToJPEG(rawImage);
                const resizedDatas: Map<string, string> = await ImageProcessing.resizeImageData(originalData, toVersions);

                // large
                const largeData = resizedDatas.get(ImageVersions.LARGE.propName) || '';
                expect(largeData).not.toEqual(null);
                expect(largeData).not.toEqual('');

                const dataBuffer = Buffer.from(largeData, 'base64');
                const imageBuffer = sharp(dataBuffer);

                const dataBufferOriginal = Buffer.from(rawImage, 'base64');
                const imageBufferOriginal = sharp(dataBufferOriginal);
                const newInfo = await imageBuffer.metadata();
                const originalInfo = await imageBufferOriginal.metadata();

                expect(newInfo.width).toBe(ImageVersions.LARGE.imageWidth);
                expect(newInfo.height).toBe(ImageVersions.LARGE.imageHeight);
            }

        }
    });

    test('Should return valid MEDIUM image dimention', async () => {
        for ( const imageData of itemImages ) {
            expect(imageData.dataId).toBe('TEST-DATA-ID');
            expect(imageData.protocol).toBe(ImageDataProtocolType.LOCAL);
            expect(imageData.encoding).toBe('BASE64');

            if ( imageData.imageVersion === ImageVersions.ORIGINAL.propName ) {

                const rawImage = imageData.data;

                const toVersions = [ImageVersions.LARGE, ImageVersions.MEDIUM, ImageVersions.THUMBNAIL];
                const originalData: string = await ImageProcessing.convertToJPEG(rawImage);
                const resizedDatas: Map<string, string> = await ImageProcessing.resizeImageData(originalData, toVersions);

                // medium
                const mediumData = resizedDatas.get(ImageVersions.MEDIUM.propName) || '';
                expect(mediumData).not.toEqual(null);
                expect(mediumData).not.toEqual('');

                const dataBuffer = Buffer.from(mediumData, 'base64');
                const imageBuffer = sharp(dataBuffer);
                const newInfo = await imageBuffer.metadata();

                expect(newInfo.width).toBe(ImageVersions.MEDIUM.imageWidth);
                expect(newInfo.height).toBeLessThanOrEqual(ImageVersions.MEDIUM.imageHeight);
            }

        }
    });

    test('Should return valid THUMBNAIL image dimention', async () => {
        for ( const imageData of itemImages ) {
            expect(imageData.dataId).toBe('TEST-DATA-ID');
            expect(imageData.protocol).toBe(ImageDataProtocolType.LOCAL);
            expect(imageData.encoding).toBe('BASE64');

            if ( imageData.imageVersion === ImageVersions.ORIGINAL.propName ) {

                const rawImage = imageData.data;

                const toVersions = [ImageVersions.LARGE, ImageVersions.MEDIUM, ImageVersions.THUMBNAIL];
                const originalData: string = await ImageProcessing.convertToJPEG(rawImage);
                const resizedDatas: Map<string, string> = await ImageProcessing.resizeImageData(originalData, toVersions);

                // thumb
                const thumbData = resizedDatas.get(ImageVersions.THUMBNAIL.propName) || '';
                expect(thumbData).not.toEqual(null);
                expect(thumbData).not.toEqual('');

                const dataBuffer = Buffer.from(thumbData, 'base64');
                const imageBuffer = sharp(dataBuffer);
                const newInfo = await imageBuffer.metadata();

                expect(newInfo.width).toBe(ImageVersions.THUMBNAIL.imageWidth);
                expect(newInfo.height).toBeLessThanOrEqual(ImageVersions.THUMBNAIL.imageHeight);
            }

        }
    });

});


<|MERGE_RESOLUTION|>--- conflicted
+++ resolved
@@ -2,7 +2,7 @@
 import { BlackBoxTestUtil } from './lib/BlackBoxTestUtil';
 import { ListingItemTemplateCreateRequest } from '../../src/api/requests/ListingItemTemplateCreateRequest';
 import { PaymentType } from '../../src/api/enums/PaymentType';
-import { ObjectHash } from '../../src/core/helpers/ObjectHash';
+// import { ObjectHash } from '../../src/core/helpers/ObjectHash';
 import { ImageDataProtocolType } from '../../src/api/enums/ImageDataProtocolType';
 import { CreatableModel } from '../../src/api/enums/CreatableModel';
 import { Commands } from '../../src/api/commands/CommandEnumType';
@@ -43,19 +43,6 @@
         await testUtil.cleanDb();
         // profile
         const defaultProfile = await testUtil.getDefaultProfile();
-<<<<<<< HEAD
-        testDataListingItemTemplate.profile_id = defaultProfile.id;
-
-        // set hash
-        testDataListingItemTemplate.hash = await ObjectHash.getHash(testDataListingItemTemplate);
-
-        // create item template
-        const addListingItemTempRes: any = await testUtil.addData(CreatableModel.LISTINGITEMTEMPLATE, testDataListingItemTemplate);
-
-        createdTemplateId = addListingItemTempRes.id;
-        createdItemInfoId = addListingItemTempRes.ItemInformation.id;
-=======
->>>>>>> 55f75de4
 
         let generateListingItemTemplateParams = new GenerateListingItemTemplateParams([
             false,   // generateItemInformation
@@ -241,4 +228,3 @@
 
 });
 
-
