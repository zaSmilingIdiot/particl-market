--- conflicted
+++ resolved
@@ -10,6 +10,13 @@
 
     const bidCommand =  Commands.BID_ROOT.commandName;
     const sendCommand =  Commands.BID_SEND.commandName;
+
+    const testData = [
+        'colour',
+        'black',
+        'colour',
+        'red'
+    ];
 
     beforeAll(async () => {
         await testUtil.cleanDb();
@@ -24,21 +31,17 @@
         addressRes.expectStatusCode(200);
     });
 
-<<<<<<< HEAD
-    test('Should send a bid by RPC', async () => {
+    test('Should send Bid for a ListingItem', async () => {
         // create listing item
         // TODO: Add address to bid...
-=======
-    test('Should send Bid for a ListingItem', async () => {
->>>>>>> d3129e83
         const listingItem = await testUtil.generateData(CreatableModel.LISTINGITEM, 1);
-
-/*
+        testData.unshift(listingItem[0].hash);
+        testData.unshift(sendCommand);
         const res: any = await rpc(bidCommand, testData);
         res.expectJson();
         res.expectStatusCode(200);
         const result: any = res.getBody()['result'];
-*/
+
         // TODO: Need to implements after broadcast functionality get done
     });
 
